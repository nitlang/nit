*.bak
*~

.nit_compile*
*.orig
<<<<<<< HEAD
nitc
nitdoc
nits
nitmetrics
=======
bin/nit*
>>>>>>> 6139f751
doc/stdlib

*.aux
*.log
*.out
*.toc
doc/nit_version.sty

src/nitc
src/nitc_?
src/parser/.nit.sablecc3
src/parser/.nit.sablecc3.dump
src/parser/.parser-nofact.nit
src/nit_version.nit
src/callgrind.*
src/*.log
src/*.dot
src/doc
src/*.dat
src/*.gnu
src/*.bin

c_src/*.o
c_src/*.cksum
c_src/nitc

lib/*.log
lib/*.dot

tests/alt
tests/errlist
tests/out

*.stub.nit.[ch]

.metadata/*<|MERGE_RESOLUTION|>--- conflicted
+++ resolved
@@ -3,14 +3,7 @@
 
 .nit_compile*
 *.orig
-<<<<<<< HEAD
-nitc
-nitdoc
-nits
-nitmetrics
-=======
 bin/nit*
->>>>>>> 6139f751
 doc/stdlib
 
 *.aux
