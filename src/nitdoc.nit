# This file is part of NIT ( http://www.nitlanguage.org ).
#
# Licensed under the Apache License, Version 2.0 (the "License");
# you may not use this file except in compliance with the License.
# You may obtain a copy of the License at
#
# http://www.apache.org/licenses/LICENSE-2.0
#
# Unless required by applicable law or agreed to in writing, software
# distributed under the License is distributed on an "AS IS" BASIS,
# WITHOUT WARRANTIES OR CONDITIONS OF ANY KIND, either express or implied.
# See the License for the specific language governing permissions and
# limitations under the License.

# Documentation generator for the nit language.
# Generate API documentation in HTML format from nit source code.
module nitdoc

<<<<<<< HEAD
import syntax
private import utils
import abstracttool


# Store knowledge and facilities to generate files
class DocContext
	super AbstractCompiler
	# Destination directory
	readable writable var _dir: String = "doc"
	# GitHub Repo name
	var github_repo: nullable String = null
	# Content of a generated file
	var _stage_context: StageContext = new StageContext(null)

	# Add a string in the content
	fun add(s: String) do
		_stage_context.content.add(s)
		_stage_context.validate = true
	end

	# Add a string in the content iff some other string are added
	fun stage(s: String) do _stage_context.content.add(s)

	# Create a new stage in the content
	fun open_stage do _stage_context = new StageContext(_stage_context)

	# Close the current stage in the content
	fun close_stage
	do
		var s = _stage_context.parent
		if _stage_context.validate then
			s.content.add_all(_stage_context.content)
			s.validate = true
		end
		assert s != null
		_stage_context = s
	end

	# Write the content to a new file
	fun write_to(filename: String)
	do
		var f = new OFStream.open(filename)
		for s in _stage_context.content do
			f.write(s)
		end
		f.close
	end

	# Start a new file
	fun clear
	do
		_stage_context = new StageContext(null)
	end

	# Sorter of entities in alphabetical order
	var _sorter: AlphaSorter[MMEntity] = new AlphaSorter[MMEntity]

	# Sort entities in the alphabetical order
	fun sort(array: Array[MMEntity])
	do
		_sorter.sort(array)
	end

	readable var _opt_dir: OptionString = new OptionString("Directory where doc is generated", "-d", "--dir")
	readable var _opt_source: OptionString = new OptionString("What link for source (%f for filename, %l for first line, %L for last line)", "--source")
	readable var _opt_public: OptionBool = new OptionBool("Generate only the public API", "--public")
	readable var _opt_private: OptionBool = new OptionBool("Generate the private API", "--private")
	readable var _opt_nodot: OptionBool = new OptionBool("Do not generate graphes with graphviz", "--no-dot")
	readable var _opt_sharedir: OptionString = new OptionString("Directory containing the nitdoc files", "--sharedir")
	
	readable var _opt_custom_menu_items: OptionString = new OptionString("Items displayed in menu before the 'Overview' item (Each item must be enclosed in 'li' tags)", "--custom-menu-items")
	readable var _opt_custom_title: OptionString = new OptionString("Title displayed in the top of the Overview page and as suffix of all page names", "--custom-title")
	readable var _opt_custom_overview_text: OptionString = new OptionString("Text displayed as introduction of Overview page before the modules list", "--custom-overview-text")
	readable var _opt_custom_footer_text: OptionString = new OptionString("Text displayed as footer of all pages", "--custom-footer-text")
	readable var _opt_github_repo_name: OptionString = new OptionString("GitHub repo name, example: --github MyRepoName", "--github")
	var sharedir: nullable String

	fun public_only: Bool
	do
		if self._opt_public.value == true then return true
		return false
	end

	fun with_private: Bool
	do
		if self._opt_private.value == true then return true
		return false
	end

	# The current processed filename
	var filename: String

	# The main virtual module
	var mainmod: nullable MMVirtualModule

	redef fun perform_work(mods)
	do
		mainmod = new MMVirtualModule(self, mods)

		dir.mkdir

		sys.system("cp -r '{sharedir.to_s}'/* {dir}/")

		# Compute the set of direct owned nested modules
		var owns = new HashMap[MMModule, Array[MMModule]]
		for mod in modules do
			owns[mod] = new Array[MMModule]# [mod]
		end
		for mod in modules do
			if mod == mainmod then continue
			var d = mod.directory
			loop
				var o = d.owner
				if o != null and o != mod then
					owns[o].add(mod)
				end
				var dp = d.parent
				if dp == null or dp == d then break
				d = dp
			end
		end

		# Builds the various module hierarchies
		var mnh = new PartialOrder[MMModule] # nested module hierarchy
		var tmh = new PartialOrder[MMModule] # top module import hierrchy
		var ms = mainmod.mhe.linear_extension.reversed
		for m in ms do
			if ms == mainmod then continue
			m.mnhe_ = mnh.add(m, owns[m])
			var pub = new Array[MMModule]
			for m2 in m.mhe.greaters do
				if m2.toplevel_owner != m2 and m2.toplevel_owner != m.toplevel_owner then continue
				if m.mnhe <= m2 then continue
				if m.visibility_for(m2) <= 0 then
					# nothing
				else if m.visibility_for(m2) == 1 then
				else
					pub.add(m2)
				end
			end
			m.tmhe_ = tmh.add(m, pub)
		end

		var head = "<meta charset=\"utf-8\">" +
			"<script type=\"text/javascript\" src=\"scripts/jquery-1.7.1.min.js\"></script>\n" +
			"<script type=\"text/javascript\" src=\"quicksearch-list.js\"></script>\n" +
			"<script type=\"text/javascript\" src=\"scripts/js-facilities.js\"></script>\n" +
			"<link rel=\"stylesheet\" href=\"styles/main.css\" type=\"text/css\"  media=\"screen\" />"

		var custom_items = ""
		if self._opt_custom_menu_items.value != null then custom_items = self._opt_custom_menu_items.value.as(not null)

		var action_bar = "<header><nav class='main'><ul>{custom_items}<li class=\"current\">Overview</li><li><a href='full-index.html'>Full Index</a></li><li><a href=\"help.html\">Help</a></li><li id=\"liGitHub\" class=\"\"><a id=\"logGitHub\" class=\"btn\" ><img id=\"imgGitHub\" src=\"resources/icons/github-icon.png\" /></a><div class=\"popover bottom\"><div class=\"arrow\"></div><div class=\"githubTitle\"><h3>Github Sign In</h3></div><div><label id=\"lbloginGit\" for=\"login\">Username</label><input id=\"loginGit\" type=\"text\" name=\"login\"><label id=\"logginMessage\" >Hello <a id=\"githubAccount\" ><strong id=\"nickName\"></strong></a></label></div><div><label id=\"lbpasswordGit\" for=\"password\">Password</label><input id=\"passwordGit\" type=\"password\" name=\"password\"><div id=\"divGitHubRepoDisplay\"><label id=\"lbRepoDisplay\">Repository: </label><strong><label id=\"githubRepoDisplay\"></label></strong></div></div><div><label id=\"lbrepositoryGit\" for=\"repository\">Repository</label><input id=\"repositoryGit\" type=\"text\" name=\"repository\"><div id=\"listBranches\"><label id=\"lbBranches\">Branch </label><select id=\"dropBranches\" name=\"dropBranches\" tabindex=\"1\" class=\"dropdown\"></select></div></div><div><label id=\"lbbranchGit\" for=\"branch\">Branch</label><input id=\"branchGit\" type=\"text\" name=\"branch\"></div><div id=\"divlogIn\"><a id=\"signIn\" >Sign In</a></div></div></li></ul></nav></header>\n"
		var custom_title = "Nitdoc"
		if self._opt_custom_title.value != null then custom_title = self._opt_custom_title.value.as(not null)
		
		var overview_text = ""
		if self._opt_custom_overview_text.value != null then overview_text = self._opt_custom_overview_text.value.as(not null)

		var footer_text = ""
		if self._opt_custom_footer_text.value != null then footer_text = self._opt_custom_footer_text.value.as(not null)
		
		# generate the index
		self.filename = "index.html"
		clear
		add("<!DOCTYPE html>")
		add("<html><head>{head}<title>Overview | {custom_title}</title></head><body>\n")
		add(action_bar)
		add("<div class=\"page\">")
		add("<div class=\"content fullpage\">")
		add("<h1>{custom_title}</h1>\n<article class='overview'>{overview_text}</article><article class='overview'><h2>Modules</h2><ul>")
		var modss = mainmod.mhe.greaters_and_self.to_a
		sort(modss)
		for mod in modss do
			if not mod.is_toplevel then continue
			if not mod.require_doc(self) then continue
			assert mod isa MMSrcModule
			add("<li>{mod.html_link(self)} {mod.short_doc}</li>")

		end
		add("</ul>")

		var op = new FlatBuffer
		op.append("digraph dep \{ rankdir=BT; node[shape=none,margin=0,width=0,height=0,fontsize=10]; edge[dir=none,color=gray]; ranksep=0.2; nodesep=0.1;\n")
		for mod in modss do
			if not mod.is_toplevel then continue
			if not mod.require_doc(self) then continue
			op.append("\"{mod.name}\"[URL=\"{mod.html_name}.html\"];\n")
			for mod2 in mod.tmhe.direct_greaters do
				if not modss.has(mod2) then continue
				op.append("\"{mod.name}\"->\"{mod2.name}\";\n")
			end
		end
		op.append("\}\n")
		self.gen_dot(op.to_s, "dep", "Modules hierarchy")
		add("</article></div>")
		add("</div>")
		add("<footer>{footer_text}</footer>")
		addGithubInformation
		addCommitForm
		add("</body></html>\n")
		write_to("{dir}/index.html")

		# Generate page for modules
		for mod in modules do
			if mod == mainmod then continue
			assert mod isa MMSrcModule
			if not mod.require_doc(self) then continue
			self.filename = mod.html_name
			action_bar = "<header><nav class='main'><ul>{custom_items}<li><a href='./index.html'>Overview</a></li><li class=\"current\">{mod.name}</li><li><a href='full-index.html'>Full Index</a></li><li><a href=\"help.html\">Help</a></li><li id=\"liGitHub\" class=\"\"><a id=\"logGitHub\" class=\"btn\" ><img id=\"imgGitHub\" src=\"resources/icons/github-icon.png\" /></a><div class=\"popover bottom\"><div class=\"arrow\"></div><div class=\"githubTitle\"><h3>Github Sign In</h3></div><div><label id=\"lbloginGit\" for=\"login\">Username</label><input id=\"loginGit\" type=\"text\" name=\"login\"><label id=\"logginMessage\" >Hello <a id=\"githubAccount\" ><strong id=\"nickName\"></strong></a></label></div><div><label id=\"lbpasswordGit\" for=\"password\">Password</label><input id=\"passwordGit\" type=\"password\" name=\"password\"><div id=\"divGitHubRepoDisplay\"><label id=\"lbRepoDisplay\">Repository: </label><strong><label id=\"githubRepoDisplay\"></label></strong></div></div><div><label id=\"lbrepositoryGit\" for=\"repository\">Repository</label><input id=\"repositoryGit\" type=\"text\" name=\"repository\"><div id=\"listBranches\"><label id=\"lbBranches\">Branch </label><select id=\"dropBranches\" name=\"dropBranches\" tabindex=\"1\" class=\"dropdown\"></select></div></div><div><label id=\"lbbranchGit\" for=\"branch\">Branch</label><input id=\"branchGit\" type=\"text\" name=\"branch\"></div><div id=\"divlogIn\"><a id=\"signIn\" >Sign In</a></div></div></li></ul></nav></header>\n"
			clear
			add("<!DOCTYPE html>")
			add("<html><head>{head}<title>{mod.name} module | {custom_title}</title></head><body>\n")
			add(action_bar)
			add("<div class=\"page\">")
			mod.file_page_doc(self)
			add("</div>")
			add("<footer>{footer_text}</footer>")
			addGithubInformation
			addCommitForm
			add("</body></html>\n")
			write_to("{dir}/{mod.html_name}.html")
		end

		# Generate pages for global classes
		for c in mainmod.local_classes do
			if not c.require_doc(self) then continue
			self.filename = c.html_name
			action_bar = "<header><nav class='main'><ul>{custom_items}<li><a href='./index.html'>Overview</a></li><li>{c.global.intro.mmmodule.toplevel_owner.html_link(self)}</li><li class=\"current\">{c.name}</li><li><a href='full-index.html'>Full Index</a></li><li><a href=\"help.html\">Help</a></li><li id=\"liGitHub\" class=\"\"><a id=\"logGitHub\" class=\"btn\" ><img id=\"imgGitHub\" src=\"resources/icons/github-icon.png\" /></a><div class=\"popover bottom\"><div class=\"arrow\"></div><div class=\"githubTitle\"><h3>Github Sign In</h3></div><div><label id=\"lbloginGit\" for=\"login\">Username</label><input id=\"loginGit\" type=\"text\" name=\"login\"><label id=\"logginMessage\" >Hello <a id=\"githubAccount\" ><strong id=\"nickName\"></strong></a></label></div><div><label id=\"lbpasswordGit\" for=\"password\">Password</label><input id=\"passwordGit\" type=\"password\" name=\"password\"><div id=\"divGitHubRepoDisplay\"><label id=\"lbRepoDisplay\">Repository: </label><strong><label id=\"githubRepoDisplay\"></label></strong></div></div><div><label id=\"lbrepositoryGit\" for=\"repository\">Repository</label><input id=\"repositoryGit\" type=\"text\" name=\"repository\"><div id=\"listBranches\"><label id=\"lbBranches\">Branch </label><select id=\"dropBranches\" name=\"dropBranches\" tabindex=\"1\" class=\"dropdown\"></select></div></div><div><label id=\"lbbranchGit\" for=\"branch\">Branch</label><input id=\"branchGit\" type=\"text\" name=\"branch\"></div><div id=\"divlogIn\"><a id=\"signIn\" >Sign In</a></div></div></li></ul></nav></header>\n"
			clear
			add("<!DOCTYPE html>")
			add("<html><head>{head}<title>{c.name} class | {custom_title}</title></head><body>\n")
			add(action_bar)
			add("<div class=\"page\">")
			c.file_page_doc(self)
			add("</div>")
			add("<footer>{footer_text}</footer>")
			addGithubInformation
			addCommitForm
			add("</body></html>\n")
			write_to("{dir}/{c.html_name}.html")
		end

		self.filename = "fullindex"
		action_bar = "<header><nav class='main'><ul>{custom_items}<li><a href='./index.html'>Overview</a></li><li class=\"current\">Full Index</li><li><a href=\"help.html\">Help</a></li><li id=\"liGitHub\" class=\"\"><a id=\"logGitHub\" class=\"btn\" ><img id=\"imgGitHub\" src=\"resources/icons/github-icon.png\" /></a><div class=\"popover bottom\"><div class=\"arrow\"></div><div class=\"githubTitle\"><h3>Github Sign In</h3></div><div><label id=\"lbloginGit\" for=\"login\">Username</label><input id=\"loginGit\" type=\"text\" name=\"login\"><label id=\"logginMessage\" >Hello <a id=\"githubAccount\" ><strong id=\"nickName\"></strong></a></label></div><div><label id=\"lbpasswordGit\" for=\"password\">Password</label><input id=\"passwordGit\" type=\"password\" name=\"password\"><div id=\"divGitHubRepoDisplay\"><label id=\"lbRepoDisplay\">Repository: </label><strong><label id=\"githubRepoDisplay\"></label></strong></div></div><div><label id=\"lbrepositoryGit\" for=\"repository\">Repository</label><input id=\"repositoryGit\" type=\"text\" name=\"repository\"><div id=\"listBranches\"><label id=\"lbBranches\">Branch </label><select id=\"dropBranches\" name=\"dropBranches\" tabindex=\"1\" class=\"dropdown\"></select></div></div><div><label id=\"lbbranchGit\" for=\"branch\">Branch</label><input id=\"branchGit\" type=\"text\" name=\"branch\"></div></div> <div id=\"divlogIn\"><a id=\"signIn\" >Sign In</a></div></div></li></ul></nav></header>\n"
		clear
		add("<!DOCTYPE html>")
		add("<html><head>{head}<title>Full Index | {custom_title}</title></head><body>\n")
		add(action_bar)
		add("<div class=\"page\">")
		add("<div class=\"content fullpage\">")
		mainmod.file_index_page_doc(self)
		add("</div>")
		add("</div>")
		add("<footer>{footer_text}</footer>")
		addGithubInformation
		addCommitForm
		add("</body></html>\n")
		write_to("{dir}/full-index.html")

		self.filename = "quicksearch-list"
		clear
		mainmod.file_quicksearch_list_doc(self)
		write_to("{dir}/quicksearch-list.js")
	end
	
	# Add or not a tag for the github repository
	fun addGithubInformation do
		if not github_repo == null then add("<div id=\"repoName\" name=\"{github_repo.to_s}\"></div>")
	end

	# Add all tags for the commit form
	fun addCommitForm do	
		add("<div id=\"modal\"><form class=\"clearfix\"><div><label for=\"commitMessage\">Commit message</label><textarea id=\"commitMessage\" rows=\"1\" cols=\"76\" name=\"commitMessage\" ></textarea><input id=\"chkSignedOff\" type=\"checkbox\" name=\"chkSignedOff\">Signed-Off </div><div class=\"social-signup login\"><form ></form></div><form id=\"github-connect-form\" class=\"connect-button\" name=\"login\"><a id=\"loginAction\" title=\"Commit on GitHub\"><img src=\"resources/icons/github-icon.png\"><span id=\"btnGitHub\"><strong>Commit</strong></span></a></form></form></div><div id=\"modalQuestion\"><label id=\"txtQuestion\"></label><br><a id=\"btnCreateBranch\">Yes</a><a id=\"btnCancelBranch\">No</a></div><div id=\"waitCommit\"></div>\n\n")
	end

	# Add a (source) link fo a given location
	fun show_source(l: Location)
	do
		var s = opt_source.value
		if s == null then
			add("({l.file.filename.simplify_path})")
=======
import model_utils
import modelize_property
import markdown

# The NitdocContext contains all the knowledge used for doc generation
class NitdocContext

	private var toolcontext = new ToolContext
	private var model: Model
	private var mbuilder: ModelBuilder
	private var mainmodule: MModule
	private var class_hierarchy: POSet[MClass]
	private var arguments: Array[String]
	private var output_dir: nullable String
	private var dot_dir: nullable String
	private var share_dir: nullable String
	private var source: nullable String
	private var min_visibility: MVisibility

	private var github_upstream: nullable String
	private var github_basesha1: nullable String
	private var github_gitdir: nullable String

	private var opt_dir = new OptionString("Directory where doc is generated", "-d", "--dir")
	private var opt_source = new OptionString("What link for source (%f for filename, %l for first line, %L for last line)", "--source")
	private var opt_sharedir = new OptionString("Directory containing the nitdoc files", "--sharedir")
	private var opt_nodot = new OptionBool("Do not generate graphes with graphviz", "--no-dot")
	private var opt_private: OptionBool = new OptionBool("Generate the private API", "--private")

	private var opt_custom_title: OptionString = new OptionString("Title displayed in the top of the Overview page and as suffix of all page names", "--custom-title")
	private var opt_custom_menu_items: OptionString = new OptionString("Items displayed in menu before the 'Overview' item (Each item must be enclosed in 'li' tags)", "--custom-menu-items")
	private var opt_custom_overview_text: OptionString = new OptionString("Text displayed as introduction of Overview page before the modules list", "--custom-overview-text")
	private var opt_custom_footer_text: OptionString = new OptionString("Text displayed as footer of all pages", "--custom-footer-text")

	private var opt_github_upstream: OptionString = new OptionString("The branch where edited commits will be pulled into (ex: user:repo:branch)", "--github-upstream")
	private var opt_github_base_sha1: OptionString = new OptionString("The sha1 of the base commit used to create pull request", "--github-base-sha1")
	private var opt_github_gitdir: OptionString = new OptionString("The git working directory used to resolve path name (ex: /home/me/myproject/)", "--github-gitdir")

	private var opt_piwik_tracker: OptionString = new OptionString("The URL of the Piwik tracker (ex: nitlanguage.org/piwik/)", "--piwik-tracker")
	private var opt_piwik_site_id: OptionString = new OptionString("The site ID in Piwik tracker", "--piwik-site-id")

	init do
		toolcontext.option_context.add_option(opt_dir)
		toolcontext.option_context.add_option(opt_source)
		toolcontext.option_context.add_option(opt_sharedir)
		toolcontext.option_context.add_option(opt_nodot)
		toolcontext.option_context.add_option(opt_private)
		toolcontext.option_context.add_option(opt_custom_title)
		toolcontext.option_context.add_option(opt_custom_footer_text)
		toolcontext.option_context.add_option(opt_custom_overview_text)
		toolcontext.option_context.add_option(opt_custom_menu_items)
		toolcontext.option_context.add_option(opt_github_upstream)
		toolcontext.option_context.add_option(opt_github_base_sha1)
		toolcontext.option_context.add_option(opt_github_gitdir)
		toolcontext.option_context.add_option(opt_piwik_tracker)
		toolcontext.option_context.add_option(opt_piwik_site_id)
		toolcontext.process_options
		self.arguments = toolcontext.option_context.rest

		if arguments.length < 1 then
			print "usage: nitdoc [options] file..."
			toolcontext.option_context.usage
			exit(1)
		end
		self.process_options

		model = new Model
		mbuilder = new ModelBuilder(model, toolcontext)
		# Here we load and process all modules passed on the command line
		var mmodules = mbuilder.parse(arguments)
		if mmodules.is_empty then return
		mbuilder.run_phases

		if mmodules.length == 1 then
			mainmodule = mmodules.first
>>>>>>> ec67d99d
		else
			# We need a main module, so we build it by importing all modules
			mainmodule = new MModule(model, null, "<main>", new Location(null, 0, 0, 0, 0))
			mainmodule.set_imported_mmodules(mmodules)
		end
		self.class_hierarchy = mainmodule.flatten_mclass_hierarchy
	end

	private fun process_options do
		if opt_dir.value != null then
			output_dir = opt_dir.value
		else
			output_dir = "doc"
		end
		if opt_sharedir.value != null then
			share_dir = opt_sharedir.value
		else
			var dir = "NIT_DIR".environ
			if dir.is_empty then
				dir = "{sys.program_name.dirname}/../share/nitdoc"
			else
				dir = "{dir}/share/nitdoc"
			end
			share_dir = dir
			if share_dir == null then
				print "Error: Cannot locate nitdoc share files. Uses --sharedir or envvar NIT_DIR"
				abort
			end
			dir = "{share_dir.to_s}/scripts/js-facilities.js"
			if share_dir == null then
				print "Error: Invalid nitdoc share files. Check --sharedir or envvar NIT_DIR"
				abort
			end

			if opt_private.value then
				min_visibility = none_visibility
			else
				min_visibility = protected_visibility
			end
		end
		var gh_upstream = opt_github_upstream.value
		var gh_base_sha = opt_github_base_sha1.value
		var gh_gitdir = opt_github_gitdir.value
		if not gh_upstream == null or not gh_base_sha == null or not gh_gitdir == null then
			if gh_upstream == null or gh_base_sha == null or gh_gitdir == null then
				print "Error: Options {opt_github_upstream.names.first}, {opt_github_base_sha1.names.first} and {opt_github_gitdir.names.first} are required to enable the GitHub plugin"
				abort
			else
				self.github_upstream = gh_upstream
				self.github_basesha1 = gh_base_sha
				self.github_gitdir = gh_gitdir
			end
		end
		source = opt_source.value
	end

	fun generate_nitdoc do
		# Create destination dir if it's necessary
		if not output_dir.file_exists then output_dir.mkdir
		sys.system("cp -r {share_dir.to_s}/* {output_dir.to_s}/")
		self.dot_dir = null
		if not opt_nodot.value then self.dot_dir = output_dir.to_s
		overview
		search
		modules
		classes
		quicksearch_list
	end

	private fun overview do
		var overviewpage = new NitdocOverview(self, dot_dir)
		overviewpage.save("{output_dir.to_s}/index.html")
	end

	private fun search do
		var searchpage = new NitdocSearch(self)
		searchpage.save("{output_dir.to_s}/search.html")
	end

	private fun modules do
		for mmodule in model.mmodules do
			if mmodule.name == "<main>" then continue
			var modulepage = new NitdocModule(mmodule, self, dot_dir)
			modulepage.save("{output_dir.to_s}/{mmodule.url}")
		end
	end

	private fun classes do
		for mclass in mbuilder.model.mclasses do
			var classpage = new NitdocClass(mclass, self, dot_dir, source)
			classpage.save("{output_dir.to_s}/{mclass.url}")
		end
	end

	private fun quicksearch_list do
		var file = new OFStream.open("{output_dir.to_s}/quicksearch-list.js")
		file.write("var nitdocQuickSearchRawList = \{ ")
		for mmodule in model.mmodules do
			if mmodule.name == "<main>" then continue
			file.write("\"{mmodule.name}\": [")
			file.write("\{txt: \"{mmodule.full_name}\", url:\"{mmodule.url}\" \},")
			file.write("],")
		end
		for mclass in model.mclasses do
			if mclass.visibility < min_visibility then continue
			file.write("\"{mclass.name}\": [")
			file.write("\{txt: \"{mclass.full_name}\", url:\"{mclass.url}\" \},")
			file.write("],")
		end
		var name2mprops = new HashMap[String, Set[MPropDef]]
		for mproperty in model.mproperties do
			if mproperty.visibility < min_visibility then continue
			if mproperty isa MAttribute then continue
			if not name2mprops.has_key(mproperty.name) then name2mprops[mproperty.name] = new HashSet[MPropDef]
			name2mprops[mproperty.name].add_all(mproperty.mpropdefs)
		end
		for mproperty, mpropdefs in name2mprops do
			file.write("\"{mproperty}\": [")
			for mpropdef in mpropdefs do
				file.write("\{txt: \"{mpropdef.full_name}\", url:\"{mpropdef.url}\" \},")
			end
			file.write("],")
		end
		file.write(" \};")
		file.close
	end

end

# Nitdoc base page
abstract class NitdocPage

	var dot_dir: nullable String
	var source: nullable String
	var ctx: NitdocContext

	init(ctx: NitdocContext) do
		self.ctx = ctx
	end

	protected fun head do
		append("<meta charset='utf-8'/>")
		append("<script type='text/javascript' src='scripts/jquery-1.7.1.min.js'></script>")
		append("<script type='text/javascript' src='scripts/ZeroClipboard.min.js'></script>")
		append("<script type='text/javascript' src='scripts/Nitdoc.UI.js'></script>")
		append("<script type='text/javascript' src='scripts/Markdown.Converter.js'></script>")
		append("<script type='text/javascript' src='scripts/base64.js'></script>")
		append("<script type='text/javascript' src='scripts/Nitdoc.GitHub.js'></script>")
		append("<script type='text/javascript' src='quicksearch-list.js'></script>")
		append("<script type='text/javascript' src='scripts/Nitdoc.QuickSearch.js'></script>")
		append("<link rel='stylesheet' href='styles/main.css' type='text/css' media='screen'/>")
		append("<link rel='stylesheet' href='styles/Nitdoc.UI.css' type='text/css' media='screen'/>")
		append("<link rel='stylesheet' href='styles/Nitdoc.QuickSearch.css' type='text/css' media='screen'/>")
		append("<link rel='stylesheet' href='styles/Nitdoc.GitHub.css' type='text/css' media='screen'/>")
		var title = ""
		if ctx.opt_custom_title.value != null then
			title = " | {ctx.opt_custom_title.value.to_s}"
		end
		append("<title>{self.title}{title}</title>")
	end

<<<<<<< HEAD
	redef fun qualified_name do
		var buffer = new FlatBuffer
		for m in mnhe.smallers do
			buffer.append("{m.html_name}::")
=======
	protected fun menu do
		if ctx.opt_custom_menu_items.value != null then
			append(ctx.opt_custom_menu_items.value.to_s)
>>>>>>> ec67d99d
		end
	end

	protected fun title: String is abstract

	protected fun header do
		append("<header>")
		append("<nav class='main'>")
		append("<ul>")
		menu
		append("</ul>")
		append("</nav>")
		append("</header>")
	end

	protected fun content is abstract

	protected fun footer do
		if ctx.opt_custom_footer_text.value != null then
			append("<footer>{ctx.opt_custom_footer_text.value.to_s}</footer>")
		end
	end

	# Generate a clickable graphviz image using a dot content
	protected fun generate_dot(dot: String, name: String, alt: String) do
		var output_dir = dot_dir
		if output_dir == null then return
		var file = new OFStream.open("{output_dir}/{name}.dot")
		file.write(dot)
		file.close
		sys.system("\{ test -f {output_dir}/{name}.png && test -f {output_dir}/{name}.s.dot && diff {output_dir}/{name}.dot {output_dir}/{name}.s.dot >/dev/null 2>&1 ; \} || \{ cp {output_dir}/{name}.dot {output_dir}/{name}.s.dot && dot -Tpng -o{output_dir}/{name}.png -Tcmapx -o{output_dir}/{name}.map {output_dir}/{name}.s.dot ; \}")
		append("<article class='graph'>")
		append("<img src='{name}.png' usemap='#{name}' style='margin:auto' alt='{alt}'/>")
		append("</article>")
		var fmap = new IFStream.open("{output_dir}/{name}.map")
		append(fmap.read_all)
		fmap.close
	end

	# Add a (source) link for a given location
	protected fun show_source(l: Location): String
	do
		if source == null then
			return "({l.file.filename.simplify_path})"
		else
			# THIS IS JUST UGLY ! (but there is no replace yet)
			var x = source.split_with("%f")
			source = x.join(l.file.filename.simplify_path)
			x = source.split_with("%l")
			source = x.join(l.line_start.to_s)
			x = source.split_with("%L")
			source = x.join(l.line_end.to_s)
			return " (<a target='_blank' title='Show source' href=\"{source.to_s}\">source</a>)"
		end
	end

	# Render the page as a html string
	protected fun render do
		append("<!DOCTYPE html>")
		append("<head>")
		head
		append("</head>")
		append("<body")
		if ctx.opt_github_upstream.value != null and ctx.opt_github_base_sha1.value != null then
			append(" data-github-upstream='{ctx.opt_github_upstream.value.as(not null)}'")
			append(" data-github-base-sha1='{ctx.opt_github_base_sha1.value.as(not null)}'")
		end
		append(">")
		header
		var footed = ""
		if ctx.opt_custom_footer_text.value != null then footed = "footed"
		append("<div class='page {footed}'>")
		content

		# piwik tracking
		var tracker_url = ctx.opt_piwik_tracker.value
		var site_id = ctx.opt_piwik_site_id.value
		if tracker_url != null and site_id != null then
			append("<!-- Piwik -->")
			append("<script type=\"text/javascript\">")
			append("  var _paq = _paq || [];")
			append("  _paq.push([\"trackPageView\"]);")
			append("  _paq.push([\"enableLinkTracking\"]);")
			append("  (function() \{")
			append("    var u=((\"https:\" == document.location.protocol) ? \"https\" : \"http\") + \"://{tracker_url}\";")
			append("    _paq.push([\"setTrackerUrl\", u+\"piwik.php\"]);")
			append("    _paq.push([\"setSiteId\", \"{site_id}\"]);")
			append("    var d=document, g=d.createElement(\"script\"), s=d.getElementsByTagName(\"script\")[0]; g.type=\"text/javascript\";")
			append("    g.defer=true; g.async=true; g.src=u+\"piwik.js\"; s.parentNode.insertBefore(g,s);")
			append("  \})();")
			append(" </script>")
			append("<!-- End Piwik Code -->")
		end
		append("</div>")
		footer
		append("</body>")
	end

	# Append a string to the page
	fun append(s: String) do out.write(s)

	# Save html page in the specified file
	fun save(file: String) do
		self.out = new OFStream.open(file)
		render
		self.out.close
	end
	private var out: nullable OFStream
end

# The overview page
class NitdocOverview
	super NitdocPage
	private var mbuilder: ModelBuilder
	private var mmodules = new Array[MModule]

	init(ctx: NitdocContext, dot_dir: nullable String) do
		super(ctx)
		self.mbuilder = ctx.mbuilder
		self.dot_dir = dot_dir
		# get modules
		var mmodules = new HashSet[MModule]
		for mmodule in mbuilder.model.mmodule_importation_hierarchy do
			if mmodule.name == "<main>" then continue
			var owner = mmodule.public_owner
			if owner != null then
				mmodules.add(owner)
			else
				mmodules.add(mmodule)
			end
		end
		# sort modules
		var sorter = new MModuleNameSorter
		self.mmodules.add_all(mmodules)
		sorter.sort(self.mmodules)
	end

	redef fun title do return "Overview"

	redef fun menu do
		super
		append("<li class='current'>Overview</li>")
		append("<li><a href='search.html'>Search</a></li>")
	end

	redef fun content do
		append("<div class='content fullpage'>")
		var title = "Overview"
		if ctx.opt_custom_title.value != null then
			title = ctx.opt_custom_title.value.to_s
		end
		append("<h1>{title}</h1>")
		var text = ""
		if ctx.opt_custom_overview_text.value != null then
			text = ctx.opt_custom_overview_text.value.to_s
		end
		append("<article class='overview'>{text}</article>")
		append("<article class='overview'>")
		# module list
		append("<h2>Modules</h2>")
		append("<ul>")
		for mmodule in mmodules do
			if mbuilder.mmodule2nmodule.has_key(mmodule) then
				var amodule = mbuilder.mmodule2nmodule[mmodule]
				append("<li>")
				mmodule.html_link(self)
				append("&nbsp;{amodule.short_comment}</li>")
			end
		end
		append("</ul>")
		# module graph
		process_generate_dot
		append("</article>")
		append("</div>")
	end

	private fun process_generate_dot do
		# build poset with public owners
		var poset = new POSet[MModule]
		for mmodule in mmodules do
			poset.add_node(mmodule)
			for omodule in mmodules do
				if mmodule == omodule then continue
				if mmodule.in_importation < omodule then
					poset.add_node(omodule)
					poset.add_edge(mmodule, omodule)
				end
			end
		end
<<<<<<< HEAD

		var op = new FlatBuffer
		op.append("digraph {name} \{ rankdir=BT; node[shape=none,margin=0,width=0,height=0,fontsize=10]; edge[dir=none,color=gray]; ranksep=0.2; nodesep=0.1;\n")
		var ms = new Array[nullable MMModule]
		do
			var m0: nullable MMModule = self
			while m0 != null do
				m0 = m0.direct_owner
				ms.add(m0)
=======
		# build graph
		var op = new Buffer
		op.append("digraph dep \{ rankdir=BT; node[shape=none,margin=0,width=0,height=0,fontsize=10]; edge[dir=none,color=gray]; ranksep=0.2; nodesep=0.1;\n")
		for mmodule in poset do
			op.append("\"{mmodule.name}\"[URL=\"{mmodule.url}\"];\n")
			for omodule in poset[mmodule].direct_greaters do
				op.append("\"{mmodule.name}\"->\"{omodule.name}\";\n")
>>>>>>> ec67d99d
			end
		end
		op.append("\}\n")
		generate_dot(op.to_s, "dep", "Modules hierarchy")
	end
end

# The search page
class NitdocSearch
	super NitdocPage

	init(ctx: NitdocContext) do
		super(ctx)
		self.dot_dir = null
	end

	redef fun title do return "Search"

	redef fun menu do
		super
		append("<li><a href='index.html'>Overview</a></li>")
		append("<li class='current'>Search</li>")
	end

	redef fun content do
		append("<div class='content fullpage'>")
		append("<h1>{title}</h1>")
		module_column
		classes_column
		properties_column
		append("</div>")
	end

	# Add to content modules column
	private fun module_column do
		var sorted = ctx.mbuilder.model.mmodule_importation_hierarchy.to_a
		var sorter = new MModuleNameSorter
		sorter.sort(sorted)
		append("<article class='modules filterable'>")
		append("<h2>Modules</h2>")
		append("<ul>")
		for mmodule in sorted do
			if mmodule.name == "<main>" then continue
			append("<li>")
			mmodule.html_link(self)
			append("</li>")
		end
		append("</ul>")
		append("</article>")
	end

	# Add to content classes modules
	private fun classes_column do
		var sorted = ctx.mbuilder.model.mclasses
		var sorter = new MClassNameSorter
		sorter.sort(sorted)
		append("<article class='modules filterable'>")
		append("<h2>Classes</h2>")
		append("<ul>")
		for mclass in sorted do
			if mclass.visibility < ctx.min_visibility then continue
			append("<li>")
			mclass.html_link(self)
			append("</li>")
		end
		append("</ul>")
		append("</article>")
	end

	# Insert the properties column of fullindex page
	private fun properties_column do
		var sorted = ctx.mbuilder.model.mproperties
		var sorter = new MPropertyNameSorter
		sorter.sort(sorted)
		append("<article class='modules filterable'>")
		append("<h2>Properties</h2>")
		append("<ul>")
		for mproperty in sorted do
			if mproperty.visibility < ctx.min_visibility then continue
			if mproperty isa MAttribute then continue
			append("<li>")
			mproperty.intro.html_link(self)
			append(" (")
			mproperty.intro.mclassdef.mclass.html_link(self)
			append(")</li>")
		end
		append("</ul>")
		append("</article>")
	end

end

# A module page
class NitdocModule
	super NitdocPage

	private var mmodule: MModule
	private var mbuilder: ModelBuilder
	private var local_mclasses = new HashSet[MClass]
	private var intro_mclasses = new HashSet[MClass]
	private var redef_mclasses = new HashSet[MClass]

	init(mmodule: MModule, ctx: NitdocContext, dot_dir: nullable String) do
		super(ctx)
		self.mmodule = mmodule
		self.mbuilder = ctx.mbuilder
		self.dot_dir = dot_dir
		# get local mclasses
		for m in mmodule.in_nesting.greaters do
			for mclassdef in m.mclassdefs do
				if mclassdef.mclass.visibility < ctx.min_visibility then continue
				if mclassdef.is_intro then
					intro_mclasses.add(mclassdef.mclass)
				else
					if mclassdef.mclass.mpropdefs_in_module(self).is_empty then continue
					redef_mclasses.add(mclassdef.mclass)
				end
				local_mclasses.add(mclassdef.mclass)
			end
		end
	end

	redef fun title do
		if mbuilder.mmodule2nmodule.has_key(mmodule) and not mbuilder.mmodule2nmodule[mmodule].short_comment.is_empty then
			var nmodule = mbuilder.mmodule2nmodule[mmodule]
			return "{mmodule.html_name} module | {nmodule.short_comment}"
		else
			return "{mmodule.html_name} module"
		end
	end

	redef fun menu do
		super
		append("<li><a href='index.html'>Overview</a></li>")
		append("<li class='current'>{mmodule.html_name}</li>")
		append("<li><a href='search.html'>Search</a></li>")
	end

	redef fun content do
		append("<div class='sidebar'>")
		classes_column
		importation_column
		append("</div>")
		append("<div class='content'>")
		module_doc
		append("</div>")
	end

	private fun classes_column do
		var sorter = new MClassNameSorter
		var sorted = new Array[MClass]
		sorted.add_all(intro_mclasses)
		sorted.add_all(redef_mclasses)
		sorter.sort(sorted)
		if not sorted.is_empty then
			append("<nav class='properties filterable'>")
			append("<h3>Classes</h3>")
			append("<h4>Classes</h4>")
			append("<ul>")
			for mclass in sorted do mclass.html_sidebar_item(self)
			append("</ul>")
			append("</nav>")
		end
	end

	private fun importation_column do
		append("<nav>")
		append("<h3>Module Hierarchy</h3>")
		var dependencies = new Array[MModule]
		for dep in mmodule.in_importation.greaters do
			if dep == mmodule or dep.direct_owner == mmodule or dep.public_owner == mmodule then continue
			dependencies.add(dep)
		end
		if mmodule.in_nesting.direct_greaters.length > 0 then
			append("<h4>Nested Modules</h4>")
			display_module_list(mmodule.in_nesting.direct_greaters.to_a)
		end
		if dependencies.length > 0 then
			append("<h4>All dependencies</h4>")
			display_module_list(dependencies)
		end
		var clients = new Array[MModule]
		for dep in mmodule.in_importation.smallers do
			if dep.name == "<main>" then continue
			if dep == mmodule then continue
			clients.add(dep)
		end
		if clients.length > 0 then
			append("<h4>All clients</h4>")
			display_module_list(clients)
		end
		append("</nav>")
	end

	private fun display_module_list(list: Array[MModule]) do
		append("<ul>")
		var sorter = new MModuleNameSorter
		sorter.sort(list)
		for m in list do
			append("<li>")
			m.html_link(self)
			append("</li>")
		end
		append("</ul>")
	end

	private fun module_doc do
		# title
		append("<h1>{mmodule.html_name}</h1>")
		append("<div class='subtitle info'>")
		mmodule.html_signature(self)
		append("</div>")
		# comment
		mmodule.html_comment(self)
		process_generate_dot
		# classes
		var class_sorter = new MClassNameSorter
		# intro
		if not intro_mclasses.is_empty then
			var sorted = new Array[MClass]
			sorted.add_all(intro_mclasses)
			class_sorter.sort(sorted)
			append("<section class='classes'>")
			append("<h2 class='section-header'>Introduced classes</h2>")
			for mclass in sorted do mclass.html_full_desc(self)
			append("</section>")
		end
		# redefs
		var redefs = new Array[MClass]
		for mclass in redef_mclasses do if not intro_mclasses.has(mclass) then redefs.add(mclass)
		class_sorter.sort(redefs)
		if not redefs.is_empty then
			append("<section class='classes'>")
			append("<h2 class='section-header'>Refined classes</h2>")
			for mclass in redefs do mclass.html_full_desc(self)
			append("</section>")
		end
	end

	private fun process_generate_dot do
		# build poset with public owners
		var poset = new POSet[MModule]
		for mmodule in self.mmodule.in_importation.poset do
			if mmodule.name == "<main>" then continue
			#if mmodule.public_owner != null then continue
			if not mmodule.in_importation < self.mmodule and not self.mmodule.in_importation < mmodule and mmodule != self.mmodule then continue
			poset.add_node(mmodule)
			for omodule in mmodule.in_importation.poset do
				if mmodule == omodule then continue
				if omodule.name == "<main>" then continue
				if not omodule.in_importation < self.mmodule and not self.mmodule.in_importation < omodule then continue
				if omodule.in_importation < mmodule then
					poset.add_node(omodule)
					poset.add_edge(omodule, mmodule)
				end
				if mmodule.in_importation < omodule then
					poset.add_node(omodule)
					poset.add_edge(mmodule, omodule)
				end
				#if omodule.public_owner != null then continue
				#if mmodule.in_importation < omodule then
					#poset.add_node(omodule)
					#poset.add_edge(mmodule, omodule)
				#end
			end
		end
		# build graph
		var op = new Buffer
		var name = "dep_{mmodule.name}"
		op.append("digraph {name} \{ rankdir=BT; node[shape=none,margin=0,width=0,height=0,fontsize=10]; edge[dir=none,color=gray]; ranksep=0.2; nodesep=0.1;\n")
		for mmodule in poset do
			if mmodule == self.mmodule then
				op.append("\"{mmodule.name}\"[shape=box,margin=0.03];\n")
			else
				op.append("\"{mmodule.name}\"[URL=\"{mmodule.url}\"];\n")
			end
			for omodule in poset[mmodule].direct_greaters do
				op.append("\"{mmodule.name}\"->\"{omodule.name}\";\n")
			end
		end
		op.append("\}\n")
		generate_dot(op.to_s, name, "Dependency graph for module {mmodule.name}")
	end
end

# A class page
class NitdocClass
	super NitdocPage

	private var mclass: MClass
	private var vtypes = new HashSet[MVirtualTypeDef]
	private var consts = new HashSet[MMethodDef]
	private var meths = new HashSet[MMethodDef]
	private var inherited = new HashSet[MPropDef]

	init(mclass: MClass, ctx: NitdocContext, dot_dir: nullable String, source: nullable String) do
		super(ctx)
		self.mclass = mclass
		self.dot_dir = dot_dir
		self.source = source
		# load properties
		var locals = new HashSet[MProperty]
		for mclassdef in mclass.mclassdefs do
			for mpropdef in mclassdef.mpropdefs do
				if mpropdef.mproperty.visibility < ctx.min_visibility then continue
				if mpropdef isa MVirtualTypeDef then vtypes.add(mpropdef)
				if mpropdef isa MMethodDef then
					if mpropdef.mproperty.is_init then
						consts.add(mpropdef)
					else
						meths.add(mpropdef)
					end
				end
				locals.add(mpropdef.mproperty)
			end
		end
		# get inherited properties
		for pclass in mclass.in_hierarchy(ctx.mainmodule).greaters do
			if pclass == mclass then continue
			for pclassdef in pclass.mclassdefs do
				for mprop in pclassdef.intro_mproperties do
					var mpropdef = mprop.intro
					if mprop.visibility < ctx.min_visibility then continue # skip if not correct visibiility
					if locals.has(mprop) then continue # skip if local
					if mclass.name != "Object" and mprop.intro_mclassdef.mclass.name == "Object" and (mprop.visibility <= protected_visibility or mprop.intro_mclassdef.mmodule.public_owner == null or mprop.intro_mclassdef.mmodule.public_owner.name != "standard") then continue # skip toplevels
					if mpropdef isa MVirtualTypeDef then vtypes.add(mpropdef)
					if mpropdef isa MMethodDef then
						if mpropdef.mproperty.is_init then
							consts.add(mpropdef)
						else
							meths.add(mpropdef)
						end
					end
					inherited.add(mpropdef)
				end
			end
		end
	end

	redef fun title do
		var nclass = ctx.mbuilder.mclassdef2nclassdef[mclass.intro]
		if nclass isa AStdClassdef then
			return "{mclass.html_name} class | {nclass.short_comment}"
		else
			return "{mclass.html_name} class"
		end
	end

	redef fun menu do
		super
		append("<li><a href='index.html'>Overview</a></li>")
		var public_owner = mclass.public_owner
		if public_owner == null then
			append("<li>")
			mclass.intro_mmodule.html_link(self)
			append("</li>")
		else
			append("<li>")
			public_owner.html_link(self)
			append("</li>")
		end
		append("<li class='current'>{mclass.html_name}</li>")
		append("<li><a href='search.html'>Search</a></li>")
	end

	redef fun content do
		append("<div class='sidebar'>")
		properties_column
		inheritance_column
		append("</div>")
		append("<div class='content'>")
		class_doc
		append("</div>")
	end

	private fun properties_column do
		var sorter = new MPropDefNameSorter
		append("<nav class='properties filterable'>")
		append("<h3>Properties</h3>")
		# virtual types
		if vtypes.length > 0 then
			var vts = new Array[MVirtualTypeDef]
			vts.add_all(vtypes)
			sorter.sort(vts)
			append("<h4>Virtual Types</h4>")
			append("<ul>")
			for mprop in vts do
				mprop.html_sidebar_item(self)
			end
			append("</ul>")
		end
		# constructors
		if consts.length > 0 then
			var cts = new Array[MMethodDef]
			cts.add_all(consts)
			sorter.sort(cts)
			append("<h4>Constructors</h4>")
			append("<ul>")
			for mprop in cts do
				if mprop.mproperty.name == "init" and mprop.mclassdef.mclass != mclass then continue
				mprop.html_sidebar_item(self)
			end
			append("</ul>")
		end
		# methods
		if meths.length > 0 then
			var mts = new Array[MMethodDef]
			mts.add_all(meths)
			sorter.sort(mts)
			append("<h4>Methods</h4>")
			append("<ul>")
			for mprop in mts do
				mprop.html_sidebar_item(self)
			end
			append("</ul>")
		end
		append("</nav>")
	end

	private fun inheritance_column do
		var sorted = new Array[MClass]
		var sorterp = new MClassNameSorter
		append("<nav>")
		append("<h3>Inheritance</h3>")
		var greaters = mclass.in_hierarchy(ctx.mainmodule).greaters.to_a
		if greaters.length > 1 then
			ctx.mainmodule.linearize_mclasses(greaters)
			append("<h4>Superclasses</h4>")
			append("<ul>")
			for sup in greaters do
				if sup == mclass then continue
				append("<li>")
				sup.html_link(self)
				append("</li>")
			end
			append("</ul>")
		end
		var smallers = mclass.in_hierarchy(ctx.mainmodule).smallers.to_a
		var direct_smallers = mclass.in_hierarchy(ctx.mainmodule).direct_smallers.to_a
		if smallers.length <= 1 then
			append("<h4>No Known Subclasses</h4>")
		else if smallers.length <= 100 then
			ctx.mainmodule.linearize_mclasses(smallers)
			append("<h4>Subclasses</h4>")
			append("<ul>")
			for sub in smallers do
				if sub == mclass then continue
				append("<li>")
				sub.html_link(self)
				append("</li>")
			end
			append("</ul>")
		else if direct_smallers.length <= 100 then
			ctx.mainmodule.linearize_mclasses(direct_smallers)
			append("<h4>Direct Subclasses Only</h4>")
			append("<ul>")
			for sub in direct_smallers do
				if sub == mclass then continue
				append("<li>")
				sub.html_link(self)
				append("</li>")
			end
			append("</ul>")
		else
			append("<h4>Too much Subclasses to list</h4>")
		end
		append("</nav>")
	end

	private fun class_doc do
		# title
		append("<h1>{mclass.html_name}{mclass.html_short_signature}</h1>")
		append("<div class='subtitle info'>")
		if mclass.visibility < public_visibility then append("{mclass.visibility.to_s} ")
		append("{mclass.kind.to_s} ")
		mclass.html_namespace(self)
		append("{mclass.html_short_signature}</div>")
		# comment
		mclass.html_comment(self)
		process_generate_dot
		# concerns
		var concern2meths = new ArrayMap[MModule, Array[MMethodDef]]
		var sorted_meths = new Array[MMethodDef]
		var sorted = new Array[MModule]
		sorted_meths.add_all(meths)
		ctx.mainmodule.linearize_mpropdefs(sorted_meths)
		for meth in meths do
			if inherited.has(meth) then continue
			var mmodule = meth.mclassdef.mmodule
			if not concern2meths.has_key(mmodule) then
				sorted.add(mmodule)
				concern2meths[mmodule] = new Array[MMethodDef]
			end
			concern2meths[mmodule].add(meth)
		end
		var sections = new ArrayMap[MModule, Array[MModule]]
		for mmodule in concern2meths.keys do
			var owner = mmodule.public_owner
			if owner == null then owner = mmodule
			if not sections.has_key(owner) then sections[owner] = new Array[MModule]
			if owner != mmodule then sections[owner].add(mmodule)
		end
		append("<section class='concerns'>")
		append("<h2 class='section-header'>Concerns</h2>")
		append("<ul>")
		for owner, mmodules in sections do
			var nowner = ctx.mbuilder.mmodule2nmodule[owner]
			append("<li>")
			if nowner.short_comment.is_empty then
				append("<a href=\"#{owner.anchor}\">{owner.html_name}</a>")
			else
				append("<a href=\"#{owner.anchor}\">{owner.html_name}</a>: {nowner.short_comment}")
			end
			if not mmodules.is_empty then
				append("<ul>")
				for mmodule in mmodules do
					var nmodule = ctx.mbuilder.mmodule2nmodule[mmodule]
					if nmodule.short_comment.is_empty then
						append("<li><a href=\"#{mmodule.anchor}\">{mmodule.html_name}</a></li>")
					else
						append("<li><a href=\"#{mmodule.anchor}\">{mmodule.html_name}</a>: {nmodule.short_comment}</li>")
					end
				end
				append("</ul>")
			end
			append("</li>")
		end
		append("</ul>")
		append("</section>")
		# properties
		var prop_sorter = new MPropDefNameSorter
		var lmmodule = new List[MModule]
		var nclass = ctx.mbuilder.mclassdef2nclassdef[mclass.intro]
		# virtual and formal types
		var local_vtypes = new Array[MVirtualTypeDef]
		for vt in vtypes do if not inherited.has(vt) then local_vtypes.add(vt)
		if local_vtypes.length > 0 or mclass.arity > 0 then
			append("<section class='types'>")
			append("<h2>Formal and Virtual Types</h2>")
			# formal types
			if mclass.arity > 0 and nclass isa AStdClassdef then
				for ft, bound in mclass.parameter_types do
					append("<article id='FT_{ft}'>")
					append("<h3 class='signature' data-untyped-signature='{ft.to_s}'><span>{ft}: ")
					bound.html_link(self)
					append("</span></h3>")
					append("<div class=\"info\">formal generic type</div>")
					append("</article>")
				end
			end
			# virtual types
			prop_sorter.sort(local_vtypes)
			for prop in local_vtypes do prop.html_full_desc(self, self.mclass)
			append("</section>")
		end
		# constructors
		var local_consts = new Array[MMethodDef]
		for const in consts do if not inherited.has(const) then local_consts.add(const)
		prop_sorter.sort(local_consts)
		if local_consts.length > 0 then
			append("<section class='constructors'>")
			append("<h2 class='section-header'>Constructors</h2>")
			for prop in local_consts do prop.html_full_desc(self, self.mclass)
			append("</section>")
		end
		# methods
		if not concern2meths.is_empty then
			append("<section class='methods'>")
			append("<h2 class='section-header'>Methods</h2>")
			for owner, mmodules in sections do
				append("<a id=\"{owner.anchor}\"></a>")
				if owner != mclass.intro_mmodule and owner != mclass.public_owner then
					var nowner = ctx.mbuilder.mmodule2nmodule[owner]
					append("<h3 class=\"concern-toplevel\">Methods refined in ")
					owner.html_link(self)
					append("</h3>")
					append("<p class=\"concern-doc\">")
					owner.html_link(self)
					if not nowner.short_comment.is_empty then
						append(": {nowner.short_comment}")
					end
					append("</p>")
				end
				if concern2meths.has_key(owner) then
					var mmethods = concern2meths[owner]
					prop_sorter.sort(mmethods)
					for prop in mmethods do prop.html_full_desc(self, self.mclass)
				end
				for mmodule in mmodules do
					append("<a id=\"{mmodule.anchor}\"></a>")
					var nmodule = ctx.mbuilder.mmodule2nmodule[mmodule]
					if mmodule != mclass.intro_mmodule and mmodule != mclass.public_owner then
						append("<p class=\"concern-doc\">")
						mmodule.html_link(self)
						if not nmodule.short_comment.is_empty then
							append(": {nmodule.short_comment}")
						end
						append("</p>")
					end
					var mmethods = concern2meths[mmodule]
					prop_sorter.sort(mmethods)
					for prop in mmethods do prop.html_full_desc(self, self.mclass)
				end
			end
			append("</section>")
		end
		# inherited properties
		if inherited.length > 0 then
			var sorted_inherited = new Array[MPropDef]
			sorted_inherited.add_all(inherited)
			ctx.mainmodule.linearize_mpropdefs(sorted_inherited)
			var classes = new ArrayMap[MClass, Array[MPropDef]]
			for mmethod in sorted_inherited.reversed do
				var mclass = mmethod.mclassdef.mclass
				if not classes.has_key(mclass) then classes[mclass] = new Array[MPropDef]
				classes[mclass].add(mmethod)
			end
			append("<section class='inherited'>")
			append("<h2 class='section-header'>Inherited Properties</h2>")
			for c, mmethods in classes do
				prop_sorter.sort(mmethods)
				append("<p>Defined in ")
				c.html_link(self)
				append(": ")
				for i in [0..mmethods.length[ do
					var mmethod = mmethods[i]
					mmethod.html_link(self)
					if i <= mmethods.length - 1 then append(", ")
				end
				append("</p>")
			end
			append("</section>")
		end
	end

	private fun process_generate_dot do
		var pe = ctx.class_hierarchy[mclass]
		var cla = new HashSet[MClass]
		var sm = new HashSet[MClass]
		var sm2 = new HashSet[MClass]
		sm.add(mclass)
		while cla.length + sm.length < 10 and sm.length > 0 do
			cla.add_all(sm)
			sm2.clear
			for x in sm do
				sm2.add_all(pe.poset[x].direct_smallers)
			end
			var t = sm
			sm = sm2
			sm2 = t
		end
		cla.add_all(pe.greaters)

		var op = new Buffer
		var name = "dep_{mclass.name}"
		op.append("digraph {name} \{ rankdir=BT; node[shape=none,margin=0,width=0,height=0,fontsize=10]; edge[dir=none,color=gray]; ranksep=0.2; nodesep=0.1;\n")
		for c in cla do
			if c == mclass then
				op.append("\"{c.name}\"[shape=box,margin=0.03];\n")
			else
				op.append("\"{c.name}\"[URL=\"{c.url}\"];\n")
			end
			for c2 in pe.poset[c].direct_greaters do
				if not cla.has(c2) then continue
				op.append("\"{c.name}\"->\"{c2.name}\";\n")
			end
			if not pe.poset[c].direct_smallers.is_empty then
				var others = true
				for c2 in pe.poset[c].direct_smallers do
					if cla.has(c2) then others = false
				end
				if others then
					op.append("\"{c.name}...\"[label=\"\"];\n")
					op.append("\"{c.name}...\"->\"{c.name}\"[style=dotted];\n")
				end
			end
		end
		op.append("\}\n")
		generate_dot(op.to_s, name, "Dependency graph for class {mclass.name}")
	end
end

#
# Model redefs
#

redef class MModule
	# Return the HTML escaped name of the module
	private fun html_name: String do return name.html_escape

	# URL to nitdoc page
	#	module_owner_name.html
	private fun url: String do
		if url_cache == null then
			var res = new Buffer
			res.append("module_")
			var mowner = public_owner
			if mowner != null then
				res.append("{public_owner.name}_")
			end
			res.append("{self.name}.html")
			url_cache = res.to_s
		end
		return url_cache.as(not null)
	end
	private var url_cache: nullable String

	# html anchor id for the module in a nitdoc page
	#	MOD_owner_name
	private fun anchor: String do
		if anchor_cache == null then
			var res = new Buffer
			res.append("MOD_")
			var mowner = public_owner
			if mowner != null then
				res.append("{public_owner.name}_")
			end
			res.append(self.name)
			anchor_cache = res.to_s
		end
		return anchor_cache.as(not null)
	end
	private var anchor_cache: nullable String

	# Return a link (html a tag) to the nitdoc module page
	#	<a href="url" title="short_comment">html_name</a>
	private fun html_link(page: NitdocPage) do
		if html_link_cache == null then
			var res = new Buffer
			if page.ctx.mbuilder.mmodule2nmodule.has_key(self) then
				res.append("<a href='{url}' title='{page.ctx.mbuilder.mmodule2nmodule[self].short_comment}'>{html_name}</a>")
			else
				res.append("<a href='{url}'>{html_name}</a>")
			end
			html_link_cache = res.to_s
		end
		page.append(html_link_cache.as(not null))
	end
	private var html_link_cache: nullable String

	# Return the module signature decorated with html
	#	<span>module html_full_namespace</span>
	private fun html_signature(page: NitdocPage) do
		page.append("<span>module ")
		html_full_namespace(page)
		page.append("</span>")
	end

	# Return the module full namespace decorated with html
	#	<span>public_owner.html_namespace::html_link</span>
	private fun html_full_namespace(page: NitdocPage) do
		page.append("<span>")
		var mowner = public_owner
		if mowner != null then
			public_owner.html_namespace(page)
			page.append("::")
		end
		html_link(page)
		page.append("</span>")
	end

	# Return the module full namespace decorated with html
	#	<span>public_owner.html_namespace</span>
	private fun html_namespace(page: NitdocPage) do
		page.append("<span>")
		var mowner = public_owner
		if mowner != null then
			public_owner.html_namespace(page)
		else
			html_link(page)
		end
		page.append("</span>")
	end

	# Return the full comment of the module decorated with html
	private fun html_comment(page: NitdocPage) do
		page.append("<div class='description'>")
		if page.ctx.mbuilder.mmodule2nmodule.has_key(self) then
			var nmodule = page.ctx.mbuilder.mmodule2nmodule[self]
			if page.ctx.github_gitdir != null then
				var loc = nmodule.doc_location.github(page.ctx.github_gitdir.as(not null))
				page.append("<textarea class='baseComment' data-comment-namespace='{full_name}' data-comment-location='{loc}'>{nmodule.full_comment}</textarea>")
			end
			if nmodule.full_comment == "" then
				page.append("<p class='info inheritance'>")
				page.append("<span class=\"noComment\">no comment for </span>")
			else
				page.append("<div class='comment'>{nmodule.full_markdown}</div>")
				page.append("<p class='info inheritance'>")
			end
			page.append("definition in ")
			self.html_full_namespace(page)
			page.append(" {page.show_source(nmodule.location)}</p>")
		end
		page.append("</div>")
	end

	private fun has_mclassdef_for(mclass: MClass): Bool do
		for mmodule in self.in_nesting.greaters do
			for mclassdef in mmodule.mclassdefs do
				if mclassdef.mclass == mclass then return true
			end
		end
		return false
	end

	private fun has_mclassdef(mclassdef: MClassDef): Bool do
		for mmodule in self.in_nesting.greaters do
			for oclassdef in mmodule.mclassdefs do
				if mclassdef == oclassdef then return true
			end
		end
		return false
	end
end

redef class MClass
	# Return the HTML escaped name of the module
	private fun html_name: String do return name.html_escape

	# URL to nitdoc page
	#	class_owner_name.html
	private fun url: String do
		return "class_{public_owner}_{name}.html"
	end

	# html anchor id for the class in a nitdoc page
	#	MOD_owner_name
	private fun anchor: String do
		if anchor_cache == null then
			anchor_cache = "CLASS_{public_owner.name}_{name}"
		end
		return anchor_cache.as(not null)
	end
	private var anchor_cache: nullable String

	# Return a link (with signature) to the nitdoc class page
	#	<a href="url" title="short_comment">html_name(signature)</a>
	private fun html_link(page: NitdocPage) do
		if html_link_cache == null then
			var res = new Buffer
			res.append("<a href='{url}'")
			if page.ctx.mbuilder.mclassdef2nclassdef.has_key(intro) then
				var nclass = page.ctx.mbuilder.mclassdef2nclassdef[intro]
				if nclass isa AStdClassdef then
					res.append(" title=\"{nclass.short_comment}\"")
				end
			end
			res.append(">{html_name}{html_short_signature}</a>")
			html_link_cache = res.to_s
		end
		page.append(html_link_cache.as(not null))
	end
	private var html_link_cache: nullable String

	# Return a short link (without signature) to the nitdoc class page
	#	<a href="url" title="short_comment">html_name</a>
	private fun html_short_link(page: NitdocPage) do
		if html_short_link_cache == null then
			var res = new Buffer
			res.append("<a href='{url}'")
			if page.ctx.mbuilder.mclassdef2nclassdef.has_key(intro) then
				var nclass = page.ctx.mbuilder.mclassdef2nclassdef[intro]
				if nclass isa AStdClassdef then
					res.append(" title=\"{nclass.short_comment}\"")
				end
			end
			res.append(">{html_name}</a>")
			html_short_link_cache = res.to_s
		end
		page.append(html_short_link_cache.as(not null))
	end
	private var html_short_link_cache: nullable String

	# Return a link (with signature) to the class anchor
	#	<a href="url" title="short_comment">html_name</a>
	private fun html_link_anchor(page: NitdocPage) do
		if html_link_anchor_cache == null then
			var res = new Buffer
			res.append("<a href='#{anchor}'")
			if page.ctx.mbuilder.mclassdef2nclassdef.has_key(intro) then
				var nclass = page.ctx.mbuilder.mclassdef2nclassdef[intro]
				if nclass isa AStdClassdef then
					res.append(" title=\"{nclass.short_comment}\"")
				end
			end
			res.append(">{html_name}{html_short_signature}</a>")
			html_link_anchor_cache = res.to_s
		end
		page.append(html_link_anchor_cache.as(not null))
	end
	private var html_link_anchor_cache: nullable String

	# Return the generic signature of the class with bounds
	#	[E: <a>MType</a>, F: <a>MType</a>]
	private fun html_signature(page: NitdocPage) do
		if arity > 0 then
			page.append("[")
			for i in [0..intro.parameter_names.length[ do
				page.append("{intro.parameter_names[i]}: ")
				intro.bound_mtype.arguments[i].html_link(page)
				if i < intro.parameter_names.length - 1 then page.append(", ")
			end
			page.append("]")
		end
	end

	# Return the generic signature of the class without bounds
	#	[E, F]
	private fun html_short_signature: String do
		if arity > 0 then
			return "[{intro.parameter_names.join(", ")}]"
		else
			return ""
		end
	end

	# Return the class namespace decorated with html
	#	<span>intro_module::html_short_link</span>
	private fun html_namespace(page: NitdocPage) do
		intro_mmodule.html_namespace(page)
		page.append("::<span>")
		html_short_link(page)
		page.append("</span>")
	end

	# Return a list item for the mclass
	#	<li>html_link</li>
	private fun html_sidebar_item(page: NitdocModule) do
		if page.mmodule.in_nesting.greaters.has(intro.mmodule) then
			page.append("<li class='intro'>")
			page.append("<span title='Introduced'>I</span>")
			html_link_anchor(page)
		else if page.mmodule.has_mclassdef_for(self) then
			page.append("<li class='redef'>")
			page.append("<span title='Redefined'>R</span>")
			html_link_anchor(page)
		else
			page.append("<li class='inherit'>")
			page.append("<span title='Inherited'>H</span>")
			html_link(page)
		end
		page.append("</li>")
	end

	private fun html_full_desc(page: NitdocModule) do
		var is_redef = not page.mmodule.in_nesting.greaters.has(intro.mmodule)
		var redefs = mpropdefs_in_module(page)
		if not is_redef or not redefs.is_empty then
			var classes = new Array[String]
			classes.add(kind.to_s)
			if is_redef then classes.add("redef")
			classes.add(visibility.to_s)
			page.append("<article class='{classes.join(" ")}' id='{anchor}'>")
			page.append("<h3 class='signature' data-untyped-signature='{html_name}{html_short_signature}'>")
			page.append("<span>")
			html_short_link(page)
			html_signature(page)
			page.append("</span></h3>")
			html_info(page)
			html_comment(page)
			page.append("</article>")
		end
	end

	private fun html_info(page: NitdocModule) do
		page.append("<div class='info'>")
		if visibility < public_visibility then page.append("{visibility.to_s} ")
		if not page.mmodule.in_nesting.greaters.has(intro.mmodule) then page.append("redef ")
		page.append("{kind} ")
		html_namespace(page)
		page.append("{html_short_signature}</div>")
	end

	private fun html_comment(page: NitdocPage) do
		page.append("<div class='description'>")
		if page isa NitdocModule then
			page.mmodule.linearize_mclassdefs(mclassdefs)
			# comments for each mclassdef contained in current mmodule
			for mclassdef in mclassdefs do
				if not mclassdef.is_intro and not page.mmodule.mclassdefs.has(mclassdef) then continue
				if page.ctx.mbuilder.mclassdef2nclassdef.has_key(mclassdef) then
					var nclass = page.ctx.mbuilder.mclassdef2nclassdef[mclassdef]
					if nclass isa AStdClassdef then
						if page.ctx.github_gitdir != null then
							var loc = nclass.doc_location.github(page.ctx.github_gitdir.as(not null))
							page.append("<textarea class='baseComment' data-comment-namespace='{mclassdef.mmodule.full_name}::{name}' data-comment-location='{loc}'>{nclass.full_comment}</textarea>")
						end
						if nclass.full_comment == "" then
							page.append("<p class='info inheritance'>")
							page.append("<span class=\"noComment\">no comment for </span>")
						else
							page.append("<div class='comment'>{nclass.full_markdown}</div>")
							page.append("<p class='info inheritance'>")
						end
						if mclassdef.is_intro then
							page.append("introduction in ")
						else
							page.append("refinement in ")
						end
						mclassdef.mmodule.html_full_namespace(page)
						page.append(" {page.show_source(nclass.location)}</p>")
					end
				end
			end
		else
			# comments for intro
			if page.ctx.mbuilder.mclassdef2nclassdef.has_key(intro) then
				var nclass = page.ctx.mbuilder.mclassdef2nclassdef[intro]
				if nclass isa AStdClassdef then
					if page.ctx.github_gitdir != null then
						var loc = nclass.doc_location.github(page.ctx.github_gitdir.as(not null))
						page.append("<textarea class='baseComment' data-comment-namespace='{intro.mmodule.full_name}::{name}' data-comment-location='{loc}'>{nclass.full_comment}</textarea>")
					end
					if nclass.full_comment == "" then
						page.append("<p class='info inheritance'>")
						page.append("<span class=\"noComment\">no comment for </span>")
					else
						page.append("<div class='comment'>{nclass.full_markdown}</div>")
						page.append("<p class='info inheritance'>")
					end
					page.append("introduction in ")
					intro.mmodule.html_full_namespace(page)
					page.append(" {page.show_source(nclass.location)}</p>")
				end
			end
		end
		page.append("</div>")
	end

<<<<<<< HEAD
redef class ADoc
	# Html transcription of the doc
	fun to_html: String
	do
		var res = new FlatBuffer
		for c in n_comment do
			res.append(c.text.substring_from(1))
=======
	private fun mpropdefs_in_module(page: NitdocModule): Array[MPropDef] do
		var res = new Array[MPropDef]
		page.mmodule.linearize_mclassdefs(mclassdefs)
		for mclassdef in mclassdefs do
			if not page.mmodule.mclassdefs.has(mclassdef) then continue
			if mclassdef.is_intro then continue
			for mpropdef in mclassdef.mpropdefs do
				if mpropdef.mproperty.visibility < page.ctx.min_visibility then continue
				if mpropdef isa MAttributeDef then continue
				res.add(mpropdef)
			end
>>>>>>> ec67d99d
		end
		return res
	end
end

redef class MProperty
	# Escape name for html output
	private fun html_name: String do return name.html_escape

	# Return the property namespace decorated with html
	#	<span>intro_module::intro_class::html_link</span>
	private fun html_namespace(page: NitdocPage) do
		intro_mclassdef.mclass.html_namespace(page)
		page.append(intro_mclassdef.mclass.html_short_signature)
		page.append("::<span>")
		intro.html_link(page)
		page.append("</span>")
	end
end

redef class MType
	# Link to the type definition in the nitdoc page
	private fun html_link(page: NitdocPage) is abstract
end

redef class MClassType
	redef fun html_link(page) do mclass.html_link(page)
end

redef class MNullableType
	redef fun html_link(page) do
		page.append("nullable ")
		mtype.html_link(page)
	end
end

redef class MGenericType
	redef fun html_link(page) do
		page.append("<a href='{mclass.url}'>{mclass.html_name}</a>[")
		for i in [0..arguments.length[ do
			arguments[i].html_link(page)
			if i < arguments.length - 1 then page.append(", ")
		end
		page.append("]")
	end
end

redef class MParameterType
	redef fun html_link(page) do
		var name = mclass.intro.parameter_names[rank]
		page.append("<a href='{mclass.url}#FT_{name}' title='formal type'>{name}</a>")
	end
end

redef class MVirtualType
	redef fun html_link(page) do mproperty.intro.html_link(page)
end

redef class MClassDef
	# Return the classdef namespace decorated with html
	private fun html_namespace(page: NitdocPage) do
		mmodule.html_full_namespace(page)
		page.append("::<span>")
		mclass.html_link(page)
		page.append("</span>")
	end
end

redef class MPropDef
	# Return the full qualified name of the mpropdef
	#	module::classdef::name
	private fun full_name: String do
		return "{mclassdef.mclass.public_owner.name}::{mclassdef.mclass.name}::{mproperty.name}"
	end

	# URL into the nitdoc page
	#	class_owner_name.html#anchor
	private fun url: String do
		if url_cache == null then
			url_cache = "{mclassdef.mclass.url}#{anchor}"
		end
		return url_cache.as(not null)
	end
	private var url_cache: nullable String

	# html anchor id for the property in a nitdoc class page
	#	PROP_mclass_propertyname
	private fun anchor: String do
		if anchor_cache == null then
			anchor_cache = "PROP_{mclassdef.mclass.public_owner.name}_{mproperty.name.replace(" ", "_")}"
		end
		return anchor_cache.as(not null)
	end
	private var anchor_cache: nullable String

	# Return a link to property into the nitdoc class page
	#	<a href="url" title="short_comment">html_name</a>
	private fun html_link(page: NitdocPage) do
		if html_link_cache == null then
			var res = new Buffer
			if page.ctx.mbuilder.mpropdef2npropdef.has_key(self) then
				var nprop = page.ctx.mbuilder.mpropdef2npropdef[self]
				res.append("<a href=\"{url}\" title=\"{nprop.short_comment}\">{mproperty.html_name}</a>")
			else
				res.append("<a href=\"{url}\">{mproperty.html_name}</a>")
			end
			html_link_cache = res.to_s
		end
		page.append(html_link_cache.as(not null))
	end
	private var html_link_cache: nullable String

	# Return a list item for the mpropdef
	#	<li>html_link</li>
	private fun html_sidebar_item(page: NitdocClass) do
		if is_intro and mclassdef.mclass == page.mclass then
			page.append("<li class='intro'>")
			page.append("<span title='Introduced'>I</span>")
		else if is_intro and mclassdef.mclass != page.mclass then
			page.append("<li class='inherit'>")
			page.append("<span title='Inherited'>H</span>")
		else
			page.append("<li class='redef'>")
			page.append("<span title='Redefined'>R</span>")
		end
		html_link(page)
		page.append("</li>")
	end

<<<<<<< HEAD
		var op = new FlatBuffer
		var name = "class_{name}"
		op.append("digraph {name} \{ rankdir=BT; node[shape=none,margin=0,width=0,height=0,fontsize=10]; edge[dir=none,color=gray]; ranksep=0.2; nodesep=0.1;\n")
		for c in cla do
			if c == self then
				op.append("\"{c.name}\"[shape=box,margin=0.03];\n")
			else
				op.append("\"{c.name}\"[URL=\"{c.html_name}.html\"];\n")
			end
			for c2 in c.cshe.direct_greaters do
				if not cla.has(c2) then continue
				op.append("\"{c.name}\"->\"{c2.name}\";\n")
			end
			if not c.cshe.direct_smallers.is_empty then
				var others = true
				for c2 in c.cshe.direct_smallers do
					if cla.has(c2) then others = false
				end
				if others then
					op.append("\"{c.name}...\"[label=\"\"];\n")
					op.append("\"{c.name}...\"->\"{c.name}\"[style=dotted];\n")
				end
			end
		end
		op.append("\}\n")
		dctx.gen_dot(op.to_s, name.to_s, "Inheritance graph for class {name}")
		dctx.add("</section>\n")

		# Concerns table
		dctx.open_stage
		dctx.stage("<section class=\"concerns\">\n")
		dctx.stage("<h2 class=\"section-header\">Concerns</h2>\n")

		var mods = new Array[MMModule]
		mods.add(global.intro.mmmodule.toplevel_owner)
		for lc in crhe.greaters do
			if not lc isa MMSrcLocalClass then continue
			var m = lc.mmmodule.toplevel_owner
			if not mods.has(m) then mods.add(m)
		end
		
		var intro = global.intro.mmmodule
		var short_doc
		dctx.add("<ul>\n")
		for m in mods do
			short_doc = ""
			if m.short_doc != "&nbsp;" then short_doc = ": {m.short_doc}"
			dctx.add("<li>{m.html_link_to_anchor}{short_doc}")
			dctx.add("<ul>\n")
			for lc in crhe.linear_extension.reversed do
				if lc.mmmodule.toplevel_owner != m then continue
				if lc.mmmodule == m then continue
				short_doc = ""
				if lc.mmmodule.short_doc != "&nbsp;" then short_doc = ": {lc.mmmodule.short_doc}"
				dctx.add("<li>{lc.mmmodule.html_link_to_anchor}{short_doc}</li>")
			end
			dctx.add("</ul>\n")
			dctx.add("</li>\n")
		end
		dctx.add("</ul>\n")
		dctx.stage("</section>\n")
		dctx.close_stage

		dctx.open_stage
		dctx.stage("<section class=\"types\">\n")
		dctx.stage("<h2>Formal and Virtual Types</h2>\n")
		for i in [0..arity[ do
			var f = get_formal(i)
			f.full_documentation(dctx, self)
		end
		for p in props do
			if not p isa MMTypeProperty then continue
			p.full_documentation(dctx, self)
		end
		dctx.stage("</section>\n")
		dctx.close_stage

		dctx.open_stage
		dctx.stage("<section class=\"constructors\">\n")
		dctx.stage("<h2 class=\"section-header\">Constructors</h2>\n")
		for p in props do
			if not p.global.is_init_for(self) then continue
			p.full_documentation(dctx, self)
		end
		dctx.stage("</section>\n")
		dctx.close_stage

		dctx.open_stage
		dctx.stage("<section class=\"methods\">\n")
		dctx.stage("<h2 class=\"section-header\">Methods</h2>\n")
		var redefs = new HashMap[MMModule, HashMap[MMModule, Array[MMMethod]]]
		for p in props do
			if p.global.is_init then continue
			if p.local_class.global != self.global then continue
			if not p isa MMMethod then continue
			# Top level module
			var toplevel_module = p.mmmodule.toplevel_owner
			if not redefs.has_key(toplevel_module) then
				redefs[toplevel_module] = new HashMap[MMModule, Array[MMMethod]]
			end
			# Nested module
			var nested_module = p.mmmodule
			if not redefs[toplevel_module].has_key(nested_module) then
				redefs[toplevel_module][nested_module] = new Array[MMMethod]
			end
			# Props
			redefs[toplevel_module][nested_module].add(p)
			
			# Redefs
			if p.mmmodule.toplevel_owner != p.intro_module then
				toplevel_module = p.intro_module
				nested_module = p.global.intro.mmmodule
				
				if not redefs.has_key(toplevel_module) then
					redefs[toplevel_module] = new HashMap[MMModule, Array[MMMethod]]
=======
	private fun html_full_desc(page: NitdocPage, ctx: MClass) is abstract
	private fun html_info(page: NitdocPage, ctx: MClass) is abstract

	private fun html_comment(page: NitdocPage) do
		page.append("<div class='description'>")
		if not is_intro then
			if page.ctx.mbuilder.mpropdef2npropdef.has_key(mproperty.intro) then
				var intro_nprop = page.ctx.mbuilder.mpropdef2npropdef[mproperty.intro]
				if page.ctx.github_gitdir != null then
					var loc = intro_nprop.doc_location.github(page.ctx.github_gitdir.as(not null))
					page.append("<textarea class='baseComment' data-comment-namespace='{mproperty.intro.mclassdef.mmodule.full_name}::{mproperty.intro.mclassdef.mclass.name}::{mproperty.name}' data-comment-location='{loc}'>{intro_nprop.full_comment}</textarea>")
>>>>>>> ec67d99d
				end
				if intro_nprop.full_comment.is_empty then
					page.append("<p class='info inheritance'>")
					page.append("<span class=\"noComment\">no comment for </span>")
				else
					page.append("<div class='comment'>{intro_nprop.full_markdown}</div>")
					page.append("<p class='info inheritance'>")
				end
				page.append("introduction in ")
				mproperty.intro.mclassdef.html_namespace(page)
				page.append(" {page.show_source(intro_nprop.location)}</p>")
			end
		end
		if page.ctx.mbuilder.mpropdef2npropdef.has_key(self) then
			var nprop = page.ctx.mbuilder.mpropdef2npropdef[self]
			if page.ctx.github_gitdir != null then
				var loc = nprop.doc_location.github(page.ctx.github_gitdir.as(not null))
				page.append("<textarea class='baseComment' data-comment-namespace='{mclassdef.mmodule.full_name}::{mclassdef.mclass.name}::{mproperty.name}' data-comment-location='{loc}'>{nprop.full_comment}</textarea>")
			end
			if nprop.full_comment == "" then
				page.append("<p class='info inheritance'>")
				page.append("<span class=\"noComment\">no comment for </span>")
			else
				page.append("<div class='comment'>{nprop.full_markdown}</div>")
				page.append("<p class='info inheritance'>")
			end
			if is_intro then
				page.append("introduction in ")
			else
				page.append("redefinition in ")
			end
			mclassdef.html_namespace(page)
			page.append(" {page.show_source(nprop.location)}</p>")
		end
		page.append("</div>")
	end
end

redef class MMethodDef
	redef fun html_full_desc(page, ctx) do
		var classes = new Array[String]
		var is_redef = mproperty.intro_mclassdef.mclass != ctx
		if mproperty.is_init then
			classes.add("init")
		else
			classes.add("fun")
		end
		if is_redef then classes.add("redef")
		classes.add(mproperty.visibility.to_s)
		page.append("<article class='{classes.join(" ")}' id='{anchor}'>")
		if page.ctx.mbuilder.mpropdef2npropdef.has_key(self) then
			page.append("<h3 class='signature' data-untyped-signature='{mproperty.name}{msignature.untyped_signature(page)}'>")
			page.append("<span>{mproperty.html_name}")
			msignature.html_signature(page)
			page.append("</span></h3>")
		else
			page.append("<h3 class='signature' data-untyped-signature='init{msignature.untyped_signature(page)}'>")
			page.append("<span>init")
			msignature.html_signature(page)
			page.append("</span></h3>")
		end
		html_info(page, ctx)
		html_comment(page)
		page.append("</article>")
	end

	redef fun html_info(page, ctx) do
		page.append("<div class='info'>")
		if mproperty.visibility < public_visibility then page.append("{mproperty.visibility.to_s} ")
		if mproperty.intro_mclassdef.mclass != ctx then page.append("redef ")
		if mproperty.is_init then
			page.append("init ")
		else
			page.append("fun ")
		end
		mproperty.html_namespace(page)
		page.append("</div>")
	end
end

redef class MVirtualTypeDef
	redef fun html_full_desc(page, ctx) do
		var is_redef = mproperty.intro_mclassdef.mclass != ctx
		var classes = new Array[String]
		classes.add("type")
		if is_redef then classes.add("redef")
		classes.add(mproperty.visibility.to_s)
		page.append("<article class='{classes.join(" ")}' id='{anchor}'>")
		page.append("<h3 class='signature' data-untyped-signature='{mproperty.name}'><span>{mproperty.html_name}: ")
		bound.html_link(page)
		page.append("</span></h3>")
		html_info(page, ctx)
		html_comment(page)
		page.append("</article>")
	end

	redef fun html_info(page, ctx) do
		page.append("<div class='info'>")
		if mproperty.intro_mclassdef.mclass != ctx then page.append("redef ")
		page.append("type ")
		mproperty.html_namespace(page)
		page.append("</div>")
	end
end

redef class MSignature
	private fun html_signature(page: NitdocPage) do
		if not mparameters.is_empty then
			page.append("(")
			for i in [0..mparameters.length[ do
				mparameters[i].html_link(page)
				if i < mparameters.length - 1 then page.append(", ")
			end
			page.append(")")
		end
		if return_mtype != null then
			page.append(": ")
			return_mtype.html_link(page)
		end
	end

<<<<<<< HEAD
redef class MMSignature
	# Htlm transcription of the signature (with nested links)
	fun to_html(dctx: DocContext, with_closure: Bool): String
	do
		var res = new FlatBuffer
		if arity > 0 then
=======
	private fun untyped_signature(page: NitdocPage): String do
		var res = new Buffer
		if not mparameters.is_empty then
>>>>>>> ec67d99d
			res.append("(")
			for i in [0..mparameters.length[ do
				res.append(mparameters[i].name)
				if i < mparameters.length - 1 then res.append(", ")
			end
			res.append(")")
		end
		return res.to_s
	end
end

redef class MParameter
	private fun html_link(page: NitdocPage) do
		page.append("{name}: ")
		mtype.html_link(page)
		if is_vararg then page.append("...")
	end
end

#
# Nodes redefs
#

redef class Location
	fun github(gitdir: String): String do
		var base_dir = getcwd.join_path(gitdir).simplify_path
		var file_loc = getcwd.join_path(file.filename).simplify_path
		var gith_loc = file_loc.substring(base_dir.length + 1, file_loc.length)
		return "{gith_loc}:{line_start},{column_start}--{line_end},{column_end}"
	end
end

<<<<<<< HEAD
redef class MMTypeGeneric
	redef fun html_link(dctx)
	do
		var res = new FlatBuffer
		res.append(local_class.html_link(dctx))
		res.append("[")
		res.append(params[0].html_link(dctx))
		for i in [1..params.length[ do
			res.append(", ")
			res.append(params[i].html_link(dctx))
		end
		res.append("]")
		return res.to_s
=======
redef class ADoc
	private fun short_comment: String do
		return n_comment.first.text.substring_from(2).replace("\n", "").html_escape
	end

	private fun full_comment: String do
		var res = new Buffer
		for t in n_comment do
			var text = t.text
			text = text.substring_from(1)
			if text.first == ' ' then text = text.substring_from(1)
			res.append(text.html_escape)
		end
		var str = res.to_s
		return str.substring(0, str.length - 1)
>>>>>>> ec67d99d
	end
end

redef class AModule
	private fun short_comment: String do
		if n_moduledecl != null and n_moduledecl.n_doc != null then
			return n_moduledecl.n_doc.short_comment
		end
		return ""
	end

	private fun full_comment: String do
		if n_moduledecl != null and n_moduledecl.n_doc != null then
			return n_moduledecl.n_doc.full_comment
		end
		return ""
	end

	private fun full_markdown: String do
		if n_moduledecl != null and n_moduledecl.n_doc != null then
			return n_moduledecl.n_doc.full_markdown.html
		end
		return ""
	end

	private fun doc_location: Location do
		if n_moduledecl != null and n_moduledecl.n_doc != null then
			return n_moduledecl.n_doc.location
		end
		return location
	end
end

redef class AStdClassdef
	private fun short_comment: String do
		if n_doc != null then return n_doc.short_comment
		return ""
	end

	private fun full_comment: String do
		if n_doc != null then return n_doc.full_comment
		return ""
	end

	private fun full_markdown: String do
		if n_doc != null then return n_doc.full_markdown.html
		return ""
	end

	private fun doc_location: Location do
		if n_doc != null then return n_doc.location
		return location
	end
end

redef class APropdef
	private fun short_comment: String do
		if n_doc != null then return n_doc.short_comment
		return ""
	end

	private fun full_comment: String do
		if n_doc != null then return n_doc.full_comment
		return ""
	end

	private fun full_markdown: String do
		if n_doc != null then return n_doc.full_markdown.html
		return ""
	end

	private fun doc_location: Location do
		if n_doc != null then return n_doc.location
		return location
	end
end


var nitdoc = new NitdocContext
nitdoc.generate_nitdoc<|MERGE_RESOLUTION|>--- conflicted
+++ resolved
@@ -16,291 +16,6 @@
 # Generate API documentation in HTML format from nit source code.
 module nitdoc
 
-<<<<<<< HEAD
-import syntax
-private import utils
-import abstracttool
-
-
-# Store knowledge and facilities to generate files
-class DocContext
-	super AbstractCompiler
-	# Destination directory
-	readable writable var _dir: String = "doc"
-	# GitHub Repo name
-	var github_repo: nullable String = null
-	# Content of a generated file
-	var _stage_context: StageContext = new StageContext(null)
-
-	# Add a string in the content
-	fun add(s: String) do
-		_stage_context.content.add(s)
-		_stage_context.validate = true
-	end
-
-	# Add a string in the content iff some other string are added
-	fun stage(s: String) do _stage_context.content.add(s)
-
-	# Create a new stage in the content
-	fun open_stage do _stage_context = new StageContext(_stage_context)
-
-	# Close the current stage in the content
-	fun close_stage
-	do
-		var s = _stage_context.parent
-		if _stage_context.validate then
-			s.content.add_all(_stage_context.content)
-			s.validate = true
-		end
-		assert s != null
-		_stage_context = s
-	end
-
-	# Write the content to a new file
-	fun write_to(filename: String)
-	do
-		var f = new OFStream.open(filename)
-		for s in _stage_context.content do
-			f.write(s)
-		end
-		f.close
-	end
-
-	# Start a new file
-	fun clear
-	do
-		_stage_context = new StageContext(null)
-	end
-
-	# Sorter of entities in alphabetical order
-	var _sorter: AlphaSorter[MMEntity] = new AlphaSorter[MMEntity]
-
-	# Sort entities in the alphabetical order
-	fun sort(array: Array[MMEntity])
-	do
-		_sorter.sort(array)
-	end
-
-	readable var _opt_dir: OptionString = new OptionString("Directory where doc is generated", "-d", "--dir")
-	readable var _opt_source: OptionString = new OptionString("What link for source (%f for filename, %l for first line, %L for last line)", "--source")
-	readable var _opt_public: OptionBool = new OptionBool("Generate only the public API", "--public")
-	readable var _opt_private: OptionBool = new OptionBool("Generate the private API", "--private")
-	readable var _opt_nodot: OptionBool = new OptionBool("Do not generate graphes with graphviz", "--no-dot")
-	readable var _opt_sharedir: OptionString = new OptionString("Directory containing the nitdoc files", "--sharedir")
-	
-	readable var _opt_custom_menu_items: OptionString = new OptionString("Items displayed in menu before the 'Overview' item (Each item must be enclosed in 'li' tags)", "--custom-menu-items")
-	readable var _opt_custom_title: OptionString = new OptionString("Title displayed in the top of the Overview page and as suffix of all page names", "--custom-title")
-	readable var _opt_custom_overview_text: OptionString = new OptionString("Text displayed as introduction of Overview page before the modules list", "--custom-overview-text")
-	readable var _opt_custom_footer_text: OptionString = new OptionString("Text displayed as footer of all pages", "--custom-footer-text")
-	readable var _opt_github_repo_name: OptionString = new OptionString("GitHub repo name, example: --github MyRepoName", "--github")
-	var sharedir: nullable String
-
-	fun public_only: Bool
-	do
-		if self._opt_public.value == true then return true
-		return false
-	end
-
-	fun with_private: Bool
-	do
-		if self._opt_private.value == true then return true
-		return false
-	end
-
-	# The current processed filename
-	var filename: String
-
-	# The main virtual module
-	var mainmod: nullable MMVirtualModule
-
-	redef fun perform_work(mods)
-	do
-		mainmod = new MMVirtualModule(self, mods)
-
-		dir.mkdir
-
-		sys.system("cp -r '{sharedir.to_s}'/* {dir}/")
-
-		# Compute the set of direct owned nested modules
-		var owns = new HashMap[MMModule, Array[MMModule]]
-		for mod in modules do
-			owns[mod] = new Array[MMModule]# [mod]
-		end
-		for mod in modules do
-			if mod == mainmod then continue
-			var d = mod.directory
-			loop
-				var o = d.owner
-				if o != null and o != mod then
-					owns[o].add(mod)
-				end
-				var dp = d.parent
-				if dp == null or dp == d then break
-				d = dp
-			end
-		end
-
-		# Builds the various module hierarchies
-		var mnh = new PartialOrder[MMModule] # nested module hierarchy
-		var tmh = new PartialOrder[MMModule] # top module import hierrchy
-		var ms = mainmod.mhe.linear_extension.reversed
-		for m in ms do
-			if ms == mainmod then continue
-			m.mnhe_ = mnh.add(m, owns[m])
-			var pub = new Array[MMModule]
-			for m2 in m.mhe.greaters do
-				if m2.toplevel_owner != m2 and m2.toplevel_owner != m.toplevel_owner then continue
-				if m.mnhe <= m2 then continue
-				if m.visibility_for(m2) <= 0 then
-					# nothing
-				else if m.visibility_for(m2) == 1 then
-				else
-					pub.add(m2)
-				end
-			end
-			m.tmhe_ = tmh.add(m, pub)
-		end
-
-		var head = "<meta charset=\"utf-8\">" +
-			"<script type=\"text/javascript\" src=\"scripts/jquery-1.7.1.min.js\"></script>\n" +
-			"<script type=\"text/javascript\" src=\"quicksearch-list.js\"></script>\n" +
-			"<script type=\"text/javascript\" src=\"scripts/js-facilities.js\"></script>\n" +
-			"<link rel=\"stylesheet\" href=\"styles/main.css\" type=\"text/css\"  media=\"screen\" />"
-
-		var custom_items = ""
-		if self._opt_custom_menu_items.value != null then custom_items = self._opt_custom_menu_items.value.as(not null)
-
-		var action_bar = "<header><nav class='main'><ul>{custom_items}<li class=\"current\">Overview</li><li><a href='full-index.html'>Full Index</a></li><li><a href=\"help.html\">Help</a></li><li id=\"liGitHub\" class=\"\"><a id=\"logGitHub\" class=\"btn\" ><img id=\"imgGitHub\" src=\"resources/icons/github-icon.png\" /></a><div class=\"popover bottom\"><div class=\"arrow\"></div><div class=\"githubTitle\"><h3>Github Sign In</h3></div><div><label id=\"lbloginGit\" for=\"login\">Username</label><input id=\"loginGit\" type=\"text\" name=\"login\"><label id=\"logginMessage\" >Hello <a id=\"githubAccount\" ><strong id=\"nickName\"></strong></a></label></div><div><label id=\"lbpasswordGit\" for=\"password\">Password</label><input id=\"passwordGit\" type=\"password\" name=\"password\"><div id=\"divGitHubRepoDisplay\"><label id=\"lbRepoDisplay\">Repository: </label><strong><label id=\"githubRepoDisplay\"></label></strong></div></div><div><label id=\"lbrepositoryGit\" for=\"repository\">Repository</label><input id=\"repositoryGit\" type=\"text\" name=\"repository\"><div id=\"listBranches\"><label id=\"lbBranches\">Branch </label><select id=\"dropBranches\" name=\"dropBranches\" tabindex=\"1\" class=\"dropdown\"></select></div></div><div><label id=\"lbbranchGit\" for=\"branch\">Branch</label><input id=\"branchGit\" type=\"text\" name=\"branch\"></div><div id=\"divlogIn\"><a id=\"signIn\" >Sign In</a></div></div></li></ul></nav></header>\n"
-		var custom_title = "Nitdoc"
-		if self._opt_custom_title.value != null then custom_title = self._opt_custom_title.value.as(not null)
-		
-		var overview_text = ""
-		if self._opt_custom_overview_text.value != null then overview_text = self._opt_custom_overview_text.value.as(not null)
-
-		var footer_text = ""
-		if self._opt_custom_footer_text.value != null then footer_text = self._opt_custom_footer_text.value.as(not null)
-		
-		# generate the index
-		self.filename = "index.html"
-		clear
-		add("<!DOCTYPE html>")
-		add("<html><head>{head}<title>Overview | {custom_title}</title></head><body>\n")
-		add(action_bar)
-		add("<div class=\"page\">")
-		add("<div class=\"content fullpage\">")
-		add("<h1>{custom_title}</h1>\n<article class='overview'>{overview_text}</article><article class='overview'><h2>Modules</h2><ul>")
-		var modss = mainmod.mhe.greaters_and_self.to_a
-		sort(modss)
-		for mod in modss do
-			if not mod.is_toplevel then continue
-			if not mod.require_doc(self) then continue
-			assert mod isa MMSrcModule
-			add("<li>{mod.html_link(self)} {mod.short_doc}</li>")
-
-		end
-		add("</ul>")
-
-		var op = new FlatBuffer
-		op.append("digraph dep \{ rankdir=BT; node[shape=none,margin=0,width=0,height=0,fontsize=10]; edge[dir=none,color=gray]; ranksep=0.2; nodesep=0.1;\n")
-		for mod in modss do
-			if not mod.is_toplevel then continue
-			if not mod.require_doc(self) then continue
-			op.append("\"{mod.name}\"[URL=\"{mod.html_name}.html\"];\n")
-			for mod2 in mod.tmhe.direct_greaters do
-				if not modss.has(mod2) then continue
-				op.append("\"{mod.name}\"->\"{mod2.name}\";\n")
-			end
-		end
-		op.append("\}\n")
-		self.gen_dot(op.to_s, "dep", "Modules hierarchy")
-		add("</article></div>")
-		add("</div>")
-		add("<footer>{footer_text}</footer>")
-		addGithubInformation
-		addCommitForm
-		add("</body></html>\n")
-		write_to("{dir}/index.html")
-
-		# Generate page for modules
-		for mod in modules do
-			if mod == mainmod then continue
-			assert mod isa MMSrcModule
-			if not mod.require_doc(self) then continue
-			self.filename = mod.html_name
-			action_bar = "<header><nav class='main'><ul>{custom_items}<li><a href='./index.html'>Overview</a></li><li class=\"current\">{mod.name}</li><li><a href='full-index.html'>Full Index</a></li><li><a href=\"help.html\">Help</a></li><li id=\"liGitHub\" class=\"\"><a id=\"logGitHub\" class=\"btn\" ><img id=\"imgGitHub\" src=\"resources/icons/github-icon.png\" /></a><div class=\"popover bottom\"><div class=\"arrow\"></div><div class=\"githubTitle\"><h3>Github Sign In</h3></div><div><label id=\"lbloginGit\" for=\"login\">Username</label><input id=\"loginGit\" type=\"text\" name=\"login\"><label id=\"logginMessage\" >Hello <a id=\"githubAccount\" ><strong id=\"nickName\"></strong></a></label></div><div><label id=\"lbpasswordGit\" for=\"password\">Password</label><input id=\"passwordGit\" type=\"password\" name=\"password\"><div id=\"divGitHubRepoDisplay\"><label id=\"lbRepoDisplay\">Repository: </label><strong><label id=\"githubRepoDisplay\"></label></strong></div></div><div><label id=\"lbrepositoryGit\" for=\"repository\">Repository</label><input id=\"repositoryGit\" type=\"text\" name=\"repository\"><div id=\"listBranches\"><label id=\"lbBranches\">Branch </label><select id=\"dropBranches\" name=\"dropBranches\" tabindex=\"1\" class=\"dropdown\"></select></div></div><div><label id=\"lbbranchGit\" for=\"branch\">Branch</label><input id=\"branchGit\" type=\"text\" name=\"branch\"></div><div id=\"divlogIn\"><a id=\"signIn\" >Sign In</a></div></div></li></ul></nav></header>\n"
-			clear
-			add("<!DOCTYPE html>")
-			add("<html><head>{head}<title>{mod.name} module | {custom_title}</title></head><body>\n")
-			add(action_bar)
-			add("<div class=\"page\">")
-			mod.file_page_doc(self)
-			add("</div>")
-			add("<footer>{footer_text}</footer>")
-			addGithubInformation
-			addCommitForm
-			add("</body></html>\n")
-			write_to("{dir}/{mod.html_name}.html")
-		end
-
-		# Generate pages for global classes
-		for c in mainmod.local_classes do
-			if not c.require_doc(self) then continue
-			self.filename = c.html_name
-			action_bar = "<header><nav class='main'><ul>{custom_items}<li><a href='./index.html'>Overview</a></li><li>{c.global.intro.mmmodule.toplevel_owner.html_link(self)}</li><li class=\"current\">{c.name}</li><li><a href='full-index.html'>Full Index</a></li><li><a href=\"help.html\">Help</a></li><li id=\"liGitHub\" class=\"\"><a id=\"logGitHub\" class=\"btn\" ><img id=\"imgGitHub\" src=\"resources/icons/github-icon.png\" /></a><div class=\"popover bottom\"><div class=\"arrow\"></div><div class=\"githubTitle\"><h3>Github Sign In</h3></div><div><label id=\"lbloginGit\" for=\"login\">Username</label><input id=\"loginGit\" type=\"text\" name=\"login\"><label id=\"logginMessage\" >Hello <a id=\"githubAccount\" ><strong id=\"nickName\"></strong></a></label></div><div><label id=\"lbpasswordGit\" for=\"password\">Password</label><input id=\"passwordGit\" type=\"password\" name=\"password\"><div id=\"divGitHubRepoDisplay\"><label id=\"lbRepoDisplay\">Repository: </label><strong><label id=\"githubRepoDisplay\"></label></strong></div></div><div><label id=\"lbrepositoryGit\" for=\"repository\">Repository</label><input id=\"repositoryGit\" type=\"text\" name=\"repository\"><div id=\"listBranches\"><label id=\"lbBranches\">Branch </label><select id=\"dropBranches\" name=\"dropBranches\" tabindex=\"1\" class=\"dropdown\"></select></div></div><div><label id=\"lbbranchGit\" for=\"branch\">Branch</label><input id=\"branchGit\" type=\"text\" name=\"branch\"></div><div id=\"divlogIn\"><a id=\"signIn\" >Sign In</a></div></div></li></ul></nav></header>\n"
-			clear
-			add("<!DOCTYPE html>")
-			add("<html><head>{head}<title>{c.name} class | {custom_title}</title></head><body>\n")
-			add(action_bar)
-			add("<div class=\"page\">")
-			c.file_page_doc(self)
-			add("</div>")
-			add("<footer>{footer_text}</footer>")
-			addGithubInformation
-			addCommitForm
-			add("</body></html>\n")
-			write_to("{dir}/{c.html_name}.html")
-		end
-
-		self.filename = "fullindex"
-		action_bar = "<header><nav class='main'><ul>{custom_items}<li><a href='./index.html'>Overview</a></li><li class=\"current\">Full Index</li><li><a href=\"help.html\">Help</a></li><li id=\"liGitHub\" class=\"\"><a id=\"logGitHub\" class=\"btn\" ><img id=\"imgGitHub\" src=\"resources/icons/github-icon.png\" /></a><div class=\"popover bottom\"><div class=\"arrow\"></div><div class=\"githubTitle\"><h3>Github Sign In</h3></div><div><label id=\"lbloginGit\" for=\"login\">Username</label><input id=\"loginGit\" type=\"text\" name=\"login\"><label id=\"logginMessage\" >Hello <a id=\"githubAccount\" ><strong id=\"nickName\"></strong></a></label></div><div><label id=\"lbpasswordGit\" for=\"password\">Password</label><input id=\"passwordGit\" type=\"password\" name=\"password\"><div id=\"divGitHubRepoDisplay\"><label id=\"lbRepoDisplay\">Repository: </label><strong><label id=\"githubRepoDisplay\"></label></strong></div></div><div><label id=\"lbrepositoryGit\" for=\"repository\">Repository</label><input id=\"repositoryGit\" type=\"text\" name=\"repository\"><div id=\"listBranches\"><label id=\"lbBranches\">Branch </label><select id=\"dropBranches\" name=\"dropBranches\" tabindex=\"1\" class=\"dropdown\"></select></div></div><div><label id=\"lbbranchGit\" for=\"branch\">Branch</label><input id=\"branchGit\" type=\"text\" name=\"branch\"></div></div> <div id=\"divlogIn\"><a id=\"signIn\" >Sign In</a></div></div></li></ul></nav></header>\n"
-		clear
-		add("<!DOCTYPE html>")
-		add("<html><head>{head}<title>Full Index | {custom_title}</title></head><body>\n")
-		add(action_bar)
-		add("<div class=\"page\">")
-		add("<div class=\"content fullpage\">")
-		mainmod.file_index_page_doc(self)
-		add("</div>")
-		add("</div>")
-		add("<footer>{footer_text}</footer>")
-		addGithubInformation
-		addCommitForm
-		add("</body></html>\n")
-		write_to("{dir}/full-index.html")
-
-		self.filename = "quicksearch-list"
-		clear
-		mainmod.file_quicksearch_list_doc(self)
-		write_to("{dir}/quicksearch-list.js")
-	end
-	
-	# Add or not a tag for the github repository
-	fun addGithubInformation do
-		if not github_repo == null then add("<div id=\"repoName\" name=\"{github_repo.to_s}\"></div>")
-	end
-
-	# Add all tags for the commit form
-	fun addCommitForm do	
-		add("<div id=\"modal\"><form class=\"clearfix\"><div><label for=\"commitMessage\">Commit message</label><textarea id=\"commitMessage\" rows=\"1\" cols=\"76\" name=\"commitMessage\" ></textarea><input id=\"chkSignedOff\" type=\"checkbox\" name=\"chkSignedOff\">Signed-Off </div><div class=\"social-signup login\"><form ></form></div><form id=\"github-connect-form\" class=\"connect-button\" name=\"login\"><a id=\"loginAction\" title=\"Commit on GitHub\"><img src=\"resources/icons/github-icon.png\"><span id=\"btnGitHub\"><strong>Commit</strong></span></a></form></form></div><div id=\"modalQuestion\"><label id=\"txtQuestion\"></label><br><a id=\"btnCreateBranch\">Yes</a><a id=\"btnCancelBranch\">No</a></div><div id=\"waitCommit\"></div>\n\n")
-	end
-
-	# Add a (source) link fo a given location
-	fun show_source(l: Location)
-	do
-		var s = opt_source.value
-		if s == null then
-			add("({l.file.filename.simplify_path})")
-=======
 import model_utils
 import modelize_property
 import markdown
@@ -376,7 +91,6 @@
 
 		if mmodules.length == 1 then
 			mainmodule = mmodules.first
->>>>>>> ec67d99d
 		else
 			# We need a main module, so we build it by importing all modules
 			mainmodule = new MModule(model, null, "<main>", new Location(null, 0, 0, 0, 0))
@@ -538,16 +252,9 @@
 		append("<title>{self.title}{title}</title>")
 	end
 
-<<<<<<< HEAD
-	redef fun qualified_name do
-		var buffer = new FlatBuffer
-		for m in mnhe.smallers do
-			buffer.append("{m.html_name}::")
-=======
 	protected fun menu do
 		if ctx.opt_custom_menu_items.value != null then
 			append(ctx.opt_custom_menu_items.value.to_s)
->>>>>>> ec67d99d
 		end
 	end
 
@@ -737,25 +444,13 @@
 				end
 			end
 		end
-<<<<<<< HEAD
-
+		# build graph
 		var op = new FlatBuffer
-		op.append("digraph {name} \{ rankdir=BT; node[shape=none,margin=0,width=0,height=0,fontsize=10]; edge[dir=none,color=gray]; ranksep=0.2; nodesep=0.1;\n")
-		var ms = new Array[nullable MMModule]
-		do
-			var m0: nullable MMModule = self
-			while m0 != null do
-				m0 = m0.direct_owner
-				ms.add(m0)
-=======
-		# build graph
-		var op = new Buffer
 		op.append("digraph dep \{ rankdir=BT; node[shape=none,margin=0,width=0,height=0,fontsize=10]; edge[dir=none,color=gray]; ranksep=0.2; nodesep=0.1;\n")
 		for mmodule in poset do
 			op.append("\"{mmodule.name}\"[URL=\"{mmodule.url}\"];\n")
 			for omodule in poset[mmodule].direct_greaters do
 				op.append("\"{mmodule.name}\"->\"{omodule.name}\";\n")
->>>>>>> ec67d99d
 			end
 		end
 		op.append("\}\n")
@@ -1023,7 +718,7 @@
 			end
 		end
 		# build graph
-		var op = new Buffer
+		var op = new FlatBuffer
 		var name = "dep_{mmodule.name}"
 		op.append("digraph {name} \{ rankdir=BT; node[shape=none,margin=0,width=0,height=0,fontsize=10]; edge[dir=none,color=gray]; ranksep=0.2; nodesep=0.1;\n")
 		for mmodule in poset do
@@ -1409,7 +1104,7 @@
 		end
 		cla.add_all(pe.greaters)
 
-		var op = new Buffer
+		var op = new FlatBuffer
 		var name = "dep_{mclass.name}"
 		op.append("digraph {name} \{ rankdir=BT; node[shape=none,margin=0,width=0,height=0,fontsize=10]; edge[dir=none,color=gray]; ranksep=0.2; nodesep=0.1;\n")
 		for c in cla do
@@ -1450,7 +1145,7 @@
 	#	module_owner_name.html
 	private fun url: String do
 		if url_cache == null then
-			var res = new Buffer
+			var res = new FlatBuffer
 			res.append("module_")
 			var mowner = public_owner
 			if mowner != null then
@@ -1467,7 +1162,7 @@
 	#	MOD_owner_name
 	private fun anchor: String do
 		if anchor_cache == null then
-			var res = new Buffer
+			var res = new FlatBuffer
 			res.append("MOD_")
 			var mowner = public_owner
 			if mowner != null then
@@ -1484,7 +1179,7 @@
 	#	<a href="url" title="short_comment">html_name</a>
 	private fun html_link(page: NitdocPage) do
 		if html_link_cache == null then
-			var res = new Buffer
+			var res = new FlatBuffer
 			if page.ctx.mbuilder.mmodule2nmodule.has_key(self) then
 				res.append("<a href='{url}' title='{page.ctx.mbuilder.mmodule2nmodule[self].short_comment}'>{html_name}</a>")
 			else
@@ -1596,7 +1291,7 @@
 	#	<a href="url" title="short_comment">html_name(signature)</a>
 	private fun html_link(page: NitdocPage) do
 		if html_link_cache == null then
-			var res = new Buffer
+			var res = new FlatBuffer
 			res.append("<a href='{url}'")
 			if page.ctx.mbuilder.mclassdef2nclassdef.has_key(intro) then
 				var nclass = page.ctx.mbuilder.mclassdef2nclassdef[intro]
@@ -1615,7 +1310,7 @@
 	#	<a href="url" title="short_comment">html_name</a>
 	private fun html_short_link(page: NitdocPage) do
 		if html_short_link_cache == null then
-			var res = new Buffer
+			var res = new FlatBuffer
 			res.append("<a href='{url}'")
 			if page.ctx.mbuilder.mclassdef2nclassdef.has_key(intro) then
 				var nclass = page.ctx.mbuilder.mclassdef2nclassdef[intro]
@@ -1634,7 +1329,7 @@
 	#	<a href="url" title="short_comment">html_name</a>
 	private fun html_link_anchor(page: NitdocPage) do
 		if html_link_anchor_cache == null then
-			var res = new Buffer
+			var res = new FlatBuffer
 			res.append("<a href='#{anchor}'")
 			if page.ctx.mbuilder.mclassdef2nclassdef.has_key(intro) then
 				var nclass = page.ctx.mbuilder.mclassdef2nclassdef[intro]
@@ -1786,15 +1481,6 @@
 		page.append("</div>")
 	end
 
-<<<<<<< HEAD
-redef class ADoc
-	# Html transcription of the doc
-	fun to_html: String
-	do
-		var res = new FlatBuffer
-		for c in n_comment do
-			res.append(c.text.substring_from(1))
-=======
 	private fun mpropdefs_in_module(page: NitdocModule): Array[MPropDef] do
 		var res = new Array[MPropDef]
 		page.mmodule.linearize_mclassdefs(mclassdefs)
@@ -1806,7 +1492,6 @@
 				if mpropdef isa MAttributeDef then continue
 				res.add(mpropdef)
 			end
->>>>>>> ec67d99d
 		end
 		return res
 	end
@@ -1906,7 +1591,7 @@
 	#	<a href="url" title="short_comment">html_name</a>
 	private fun html_link(page: NitdocPage) do
 		if html_link_cache == null then
-			var res = new Buffer
+			var res = new FlatBuffer
 			if page.ctx.mbuilder.mpropdef2npropdef.has_key(self) then
 				var nprop = page.ctx.mbuilder.mpropdef2npropdef[self]
 				res.append("<a href=\"{url}\" title=\"{nprop.short_comment}\">{mproperty.html_name}</a>")
@@ -1936,123 +1621,6 @@
 		page.append("</li>")
 	end
 
-<<<<<<< HEAD
-		var op = new FlatBuffer
-		var name = "class_{name}"
-		op.append("digraph {name} \{ rankdir=BT; node[shape=none,margin=0,width=0,height=0,fontsize=10]; edge[dir=none,color=gray]; ranksep=0.2; nodesep=0.1;\n")
-		for c in cla do
-			if c == self then
-				op.append("\"{c.name}\"[shape=box,margin=0.03];\n")
-			else
-				op.append("\"{c.name}\"[URL=\"{c.html_name}.html\"];\n")
-			end
-			for c2 in c.cshe.direct_greaters do
-				if not cla.has(c2) then continue
-				op.append("\"{c.name}\"->\"{c2.name}\";\n")
-			end
-			if not c.cshe.direct_smallers.is_empty then
-				var others = true
-				for c2 in c.cshe.direct_smallers do
-					if cla.has(c2) then others = false
-				end
-				if others then
-					op.append("\"{c.name}...\"[label=\"\"];\n")
-					op.append("\"{c.name}...\"->\"{c.name}\"[style=dotted];\n")
-				end
-			end
-		end
-		op.append("\}\n")
-		dctx.gen_dot(op.to_s, name.to_s, "Inheritance graph for class {name}")
-		dctx.add("</section>\n")
-
-		# Concerns table
-		dctx.open_stage
-		dctx.stage("<section class=\"concerns\">\n")
-		dctx.stage("<h2 class=\"section-header\">Concerns</h2>\n")
-
-		var mods = new Array[MMModule]
-		mods.add(global.intro.mmmodule.toplevel_owner)
-		for lc in crhe.greaters do
-			if not lc isa MMSrcLocalClass then continue
-			var m = lc.mmmodule.toplevel_owner
-			if not mods.has(m) then mods.add(m)
-		end
-		
-		var intro = global.intro.mmmodule
-		var short_doc
-		dctx.add("<ul>\n")
-		for m in mods do
-			short_doc = ""
-			if m.short_doc != "&nbsp;" then short_doc = ": {m.short_doc}"
-			dctx.add("<li>{m.html_link_to_anchor}{short_doc}")
-			dctx.add("<ul>\n")
-			for lc in crhe.linear_extension.reversed do
-				if lc.mmmodule.toplevel_owner != m then continue
-				if lc.mmmodule == m then continue
-				short_doc = ""
-				if lc.mmmodule.short_doc != "&nbsp;" then short_doc = ": {lc.mmmodule.short_doc}"
-				dctx.add("<li>{lc.mmmodule.html_link_to_anchor}{short_doc}</li>")
-			end
-			dctx.add("</ul>\n")
-			dctx.add("</li>\n")
-		end
-		dctx.add("</ul>\n")
-		dctx.stage("</section>\n")
-		dctx.close_stage
-
-		dctx.open_stage
-		dctx.stage("<section class=\"types\">\n")
-		dctx.stage("<h2>Formal and Virtual Types</h2>\n")
-		for i in [0..arity[ do
-			var f = get_formal(i)
-			f.full_documentation(dctx, self)
-		end
-		for p in props do
-			if not p isa MMTypeProperty then continue
-			p.full_documentation(dctx, self)
-		end
-		dctx.stage("</section>\n")
-		dctx.close_stage
-
-		dctx.open_stage
-		dctx.stage("<section class=\"constructors\">\n")
-		dctx.stage("<h2 class=\"section-header\">Constructors</h2>\n")
-		for p in props do
-			if not p.global.is_init_for(self) then continue
-			p.full_documentation(dctx, self)
-		end
-		dctx.stage("</section>\n")
-		dctx.close_stage
-
-		dctx.open_stage
-		dctx.stage("<section class=\"methods\">\n")
-		dctx.stage("<h2 class=\"section-header\">Methods</h2>\n")
-		var redefs = new HashMap[MMModule, HashMap[MMModule, Array[MMMethod]]]
-		for p in props do
-			if p.global.is_init then continue
-			if p.local_class.global != self.global then continue
-			if not p isa MMMethod then continue
-			# Top level module
-			var toplevel_module = p.mmmodule.toplevel_owner
-			if not redefs.has_key(toplevel_module) then
-				redefs[toplevel_module] = new HashMap[MMModule, Array[MMMethod]]
-			end
-			# Nested module
-			var nested_module = p.mmmodule
-			if not redefs[toplevel_module].has_key(nested_module) then
-				redefs[toplevel_module][nested_module] = new Array[MMMethod]
-			end
-			# Props
-			redefs[toplevel_module][nested_module].add(p)
-			
-			# Redefs
-			if p.mmmodule.toplevel_owner != p.intro_module then
-				toplevel_module = p.intro_module
-				nested_module = p.global.intro.mmmodule
-				
-				if not redefs.has_key(toplevel_module) then
-					redefs[toplevel_module] = new HashMap[MMModule, Array[MMMethod]]
-=======
 	private fun html_full_desc(page: NitdocPage, ctx: MClass) is abstract
 	private fun html_info(page: NitdocPage, ctx: MClass) is abstract
 
@@ -2064,7 +1632,6 @@
 				if page.ctx.github_gitdir != null then
 					var loc = intro_nprop.doc_location.github(page.ctx.github_gitdir.as(not null))
 					page.append("<textarea class='baseComment' data-comment-namespace='{mproperty.intro.mclassdef.mmodule.full_name}::{mproperty.intro.mclassdef.mclass.name}::{mproperty.name}' data-comment-location='{loc}'>{intro_nprop.full_comment}</textarea>")
->>>>>>> ec67d99d
 				end
 				if intro_nprop.full_comment.is_empty then
 					page.append("<p class='info inheritance'>")
@@ -2186,18 +1753,9 @@
 		end
 	end
 
-<<<<<<< HEAD
-redef class MMSignature
-	# Htlm transcription of the signature (with nested links)
-	fun to_html(dctx: DocContext, with_closure: Bool): String
-	do
+	private fun untyped_signature(page: NitdocPage): String do
 		var res = new FlatBuffer
-		if arity > 0 then
-=======
-	private fun untyped_signature(page: NitdocPage): String do
-		var res = new Buffer
 		if not mparameters.is_empty then
->>>>>>> ec67d99d
 			res.append("(")
 			for i in [0..mparameters.length[ do
 				res.append(mparameters[i].name)
@@ -2230,37 +1788,21 @@
 	end
 end
 
-<<<<<<< HEAD
-redef class MMTypeGeneric
-	redef fun html_link(dctx)
-	do
-		var res = new FlatBuffer
-		res.append(local_class.html_link(dctx))
-		res.append("[")
-		res.append(params[0].html_link(dctx))
-		for i in [1..params.length[ do
-			res.append(", ")
-			res.append(params[i].html_link(dctx))
-		end
-		res.append("]")
-		return res.to_s
-=======
 redef class ADoc
 	private fun short_comment: String do
 		return n_comment.first.text.substring_from(2).replace("\n", "").html_escape
 	end
 
 	private fun full_comment: String do
-		var res = new Buffer
+		var res = new FlatBuffer
 		for t in n_comment do
 			var text = t.text
 			text = text.substring_from(1)
-			if text.first == ' ' then text = text.substring_from(1)
+			if text.chars.first == ' ' then text = text.substring_from(1)
 			res.append(text.html_escape)
 		end
 		var str = res.to_s
 		return str.substring(0, str.length - 1)
->>>>>>> ec67d99d
 	end
 end
 
