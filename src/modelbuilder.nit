# This file is part of NIT ( http://www.nitlanguage.org ).
#
# Copyright 2012 Jean Privat <jean@pryen.org>
#
# Licensed under the Apache License, Version 2.0 (the "License");
# you may not use this file except in compliance with the License.
# You may obtain a copy of the License at
#
#     http://www.apache.org/licenses/LICENSE-2.0
#
# Unless required by applicable law or agreed to in writing, software
# distributed under the License is distributed on an "AS IS" BASIS,
# WITHOUT WARRANTIES OR CONDITIONS OF ANY KIND, either express or implied.
# See the License for the specific language governing permissions and
# limitations under the License.

# Load nit source files and build the associated model
#
# FIXME better doc
#
# FIXME split this module into submodules
# FIXME add missing error checks
module modelbuilder

import parser
import model
import poset
import opts
import toolcontext

###

redef class ToolContext
	# Option --path
	readable var _opt_path: OptionArray = new OptionArray("Set include path for loaders (may be used more than once)", "-I", "--path")

	# Option --only-metamodel
	readable var _opt_only_metamodel: OptionBool = new OptionBool("Stop after meta-model processing", "--only-metamodel")

	# Option --only-parse
	readable var _opt_only_parse: OptionBool = new OptionBool("Only proceed to parse step of loaders", "--only-parse")

	redef init
	do
		super
		option_context.add_option(opt_path, opt_only_parse, opt_only_metamodel)
	end
end

# A model builder knows how to load nit source files and build the associated model
# The important function is `parse_and_build' that does all the job.
# The others function can be used for specific tasks
class ModelBuilder
	# The model where new modules, classes and properties are added
	var model: Model

	# The toolcontext used to control the interaction with the user (getting options and displaying messages)
	var toolcontext: ToolContext

	# Instantiate a modelbuilder for a model and a toolcontext
	# Important, the options of the toolcontext must be correctly set (parse_option already called)
	init(model: Model, toolcontext: ToolContext)
	do
		self.model = model
		self.toolcontext = toolcontext

		# Setup the paths value
		paths.append(toolcontext.opt_path.value)

		var path_env = "NIT_PATH".environ
		if not path_env.is_empty then
			paths.append(path_env.split_with(':'))
		end

		path_env = "NIT_DIR".environ
		if not path_env.is_empty then
			var libname = "{path_env}/lib"
			if libname.file_exists then paths.add(libname)
		end

		var libname = "{sys.program_name.dirname}/../lib"
		if libname.file_exists then paths.add(libname.simplify_path)
	end

	# Load and analyze a bunch of modules.
	# `modules' can contains filenames or module names.
	# Imported modules are automatically loaded, builds and analysed.
	# The result is the corresponding built modules.
	# Errors and warnings are printed with the toolcontext.
	#
	# FIXME: Maybe just let the client do the loop (instead of playing with Sequences)
	fun parse_and_build(modules: Sequence[String]): Array[MModule]
	do
		var time0 = get_time
		# Parse and recursively load
		self.toolcontext.info("*** PARSE ***", 1)
		var mmodules = new Array[MModule]
		for a in modules do
			var nmodule = self.load_module(null, a)
			if nmodule == null then continue # Skip error
			mmodules.add(nmodule.mmodule.as(not null))
		end
		var time1 = get_time
		self.toolcontext.info("*** END PARSE: {time1-time0} ***", 2)

		self.toolcontext.check_errors

		if self.toolcontext.opt_only_parse.value then
			self.toolcontext.info("--only-parse: stop processing", 2)
			return new Array[MModule]
		end

		# Build the model
		self.toolcontext.info("*** BUILD MODEL ***", 1)
		self.build_all_classes
		var time2 = get_time
		self.toolcontext.info("*** END BUILD MODEL: {time2-time1} ***", 2)

		self.toolcontext.check_errors

		return mmodules
	end

	# Return a class named `name' visible by the module `mmodule'.
	# Visibility in modules is correctly handled.
	# If no such a class exists, then null is returned.
	# If more than one class exists, then an error on `anode' is displayed and null is returned.
	# FIXME: add a way to handle class name conflict
	fun try_get_mclass_by_name(anode: ANode, mmodule: MModule, name: String): nullable MClass
	do
		var classes = model.get_mclasses_by_name(name)
		if classes == null then
			return null
		end

		var res: nullable MClass = null
		for mclass in classes do
			if not mmodule.in_importation <= mclass.intro_mmodule then continue
			if not mmodule.is_visible(mclass.intro_mmodule, mclass.visibility) then continue
			if res == null then
				res = mclass
			else
				error(anode, "Ambigous class name '{name}'; conflict between {mclass.full_name} and {res.full_name}")
				return null
			end
		end
		return res
	end

	# Return a property named `name' on the type `mtype' visible in the module `mmodule'.
	# Visibility in modules is correctly handled.
	# Protected properties are returned (it is up to the caller to check and reject protected properties).
	# If no such a property exists, then null is returned.
	# If more than one property exists, then an error on `anode' is displayed and null is returned.
	# FIXME: add a way to handle property name conflict
	fun try_get_mproperty_by_name2(anode: ANode, mmodule: MModule, mtype: MType, name: String): nullable MProperty
	do
		var props = self.model.get_mproperties_by_name(name)
		if props == null then
			return null
		end

		var cache = self.try_get_mproperty_by_name2_cache[mmodule, mtype, name]
		if cache != null then return cache

		var res: nullable MProperty = null
		var ress: nullable Array[MProperty] = null
		for mprop in props do
			if not mtype.has_mproperty(mmodule, mprop) then continue
			if not mmodule.is_visible(mprop.intro_mclassdef.mmodule, mprop.visibility) then continue
			if res == null then
				res = mprop
			else
				var restype = res.intro_mclassdef.bound_mtype
				var mproptype = mprop.intro_mclassdef.bound_mtype
				if restype.is_subtype(mmodule, null, mproptype) then
					# we keep res
				else if mproptype.is_subtype(mmodule, null, restype) then
					res = mprop
				else
					if ress == null then ress = new Array[MProperty]
					ress.add(mprop)
				end
			end
		end
		if ress != null then
			var restype = res.intro_mclassdef.bound_mtype
			for mprop in ress do
				var mproptype = mprop.intro_mclassdef.bound_mtype
				if not restype.is_subtype(mmodule, null, mproptype) then
					self.error(anode, "Ambigous property name '{name}' for {mtype}; conflict between {mprop.full_name} and {res.full_name}")
					return null
				end
			end
		end

		self.try_get_mproperty_by_name2_cache[mmodule, mtype, name] = res
		return res
	end

	private var try_get_mproperty_by_name2_cache: HashMap3[MModule, MType, String, nullable MProperty] = new HashMap3[MModule, MType, String, nullable MProperty]


	# Alias for try_get_mproperty_by_name2(anode, mclassdef.mmodule, mclassdef.mtype, name)
	fun try_get_mproperty_by_name(anode: ANode, mclassdef: MClassDef, name: String): nullable MProperty
	do
		return try_get_mproperty_by_name2(anode, mclassdef.mmodule, mclassdef.bound_mtype, name)
	end

	# The list of directories to search for top level modules
	# The list is initially set with :
	#   * the toolcontext --path option
	#   * the NIT_PATH environment variable
	#   * some heuristics including the NIT_DIR environment variable and the progname of the process
	# Path can be added (or removed) by the client
	var paths: Array[String] = new Array[String]

	# Get a module by its short name; if required, the module is loaded, parsed and its hierarchies computed.
	# If `mmodule' is set, then the module search starts from it up to the top level (see `paths');
	# if `mmodule' is null then the module is searched in the top level only.
	# If no module exists or there is a name conflict, then an error on `anode' is displayed and null is returned.
	# FIXME: add a way to handle module name conflict
	fun get_mmodule_by_name(anode: ANode, mmodule: nullable MModule, name: String): nullable MModule
	do
		var origmmodule = mmodule
		var modules = model.get_mmodules_by_name(name)

		var tries = new Array[String]

		var lastmodule = mmodule
		while mmodule != null do
			var dirname = mmodule.location.file.filename.dirname

			# Determine the owner
			var owner: nullable MModule
			if dirname.basename("") != mmodule.name then
				owner = mmodule.direct_owner
			else
				owner = mmodule
			end

			# First, try the already known nested modules
			if modules != null then
				for candidate in modules do
					if candidate.direct_owner == owner then
						return candidate
					end
				end
			end

			# Second, try the directory to find a file
			var try_file = dirname + "/" + name + ".nit"
			tries.add try_file
			if try_file.file_exists then
				var res = self.load_module(owner, try_file.simplify_path)
				if res == null then return null # Forward error
				return res.mmodule.as(not null)
			end

			# Third, try if the requested module is itself an owner
			try_file = dirname + "/" + name + "/" + name + ".nit"
			if try_file.file_exists then
				var res = self.load_module(owner, try_file.simplify_path)
				if res == null then return null # Forward error
				return res.mmodule.as(not null)
			end

			lastmodule = mmodule
			mmodule = mmodule.direct_owner
		end

		if modules != null then
			for candidate in modules do
				if candidate.direct_owner == null then
					return candidate
				end
			end
		end

		# Look at some known directories
		var lookpaths = self.paths

		# Look in the directory of the last module also (event if not in the path)
		if lastmodule != null then
			var dirname = lastmodule.location.file.filename.dirname
			if dirname.basename("") == lastmodule.name then
				dirname = dirname.dirname
			end
			if not lookpaths.has(dirname) then
				lookpaths = lookpaths.to_a
				lookpaths.add(dirname)
			end
		end

		var candidate: nullable String = null
		for dirname in lookpaths do
			var try_file = (dirname + "/" + name + ".nit").simplify_path
			tries.add try_file
			if try_file.file_exists then
				if candidate == null then
					candidate = try_file
				else if candidate != try_file then
					error(anode, "Error: conflicting module file for {name}: {candidate} {try_file}")
				end
			end
			try_file = (dirname + "/" + name + "/" + name + ".nit").simplify_path
			if try_file.file_exists then
				if candidate == null then
					candidate = try_file
				else if candidate != try_file then
					error(anode, "Error: conflicting module file for {name}: {candidate} {try_file}")
				end
			end
		end
		if candidate == null then
			if origmmodule != null then
				error(anode, "Error: cannot find module {name} from {origmmodule}. tried {tries.join(", ")}")
			else
				error(anode, "Error: cannot find module {name}. tried {tries.join(", ")}")
			end
			return null
		end
		var res = self.load_module(mmodule, candidate)
		if res == null then return null # Forward error
		return res.mmodule.as(not null)
	end

	# Try to load a module using a path.
	# Display an error if there is a problem (IO / lexer / parser) and return null
	# Note: usually, you do not need this method, use `get_mmodule_by_name` instead.
	fun load_module(owner: nullable MModule, filename: String): nullable AModule
	do
		if not filename.file_exists then
			self.toolcontext.error(null, "Error: file {filename} not found.")
			return null
		end

		var x = if owner != null then owner.to_s else "."
		self.toolcontext.info("load module {filename} in {x}", 2)

		# Load the file
		var file = new IFStream.open(filename)
		var lexer = new Lexer(new SourceFile(filename, file))
		var parser = new Parser(lexer)
		var tree = parser.parse
		file.close

		# Handle lexer and parser error
		var nmodule = tree.n_base
		if nmodule == null then
			var neof = tree.n_eof
			assert neof isa AError
			error(neof, neof.message)
			return null
		end

		# Check the module name
		var mod_name = filename.basename(".nit")
		var decl = nmodule.n_moduledecl
		if decl == null then
			#warning(nmodule, "Warning: Missing 'module' keyword") #FIXME: NOT YET FOR COMPATIBILITY
		else
			var decl_name = decl.n_name.n_id.text
			if decl_name != mod_name then
				error(decl.n_name, "Error: module name missmatch; declared {decl_name} file named {mod_name}")
			end
		end

		# Create the module
		var mmodule = new MModule(model, owner, mod_name, nmodule.location)
		nmodule.mmodule = mmodule
		nmodules.add(nmodule)
		self.mmodule2nmodule[mmodule] = nmodule

		build_module_importation(nmodule)

		return nmodule
	end

	# Analysis the module importation and fill the module_importation_hierarchy
	private fun build_module_importation(nmodule: AModule)
	do
		if nmodule.is_importation_done then return
		nmodule.is_importation_done = true
		var mmodule = nmodule.mmodule.as(not null)
		var stdimport = true
		var imported_modules = new Array[MModule]
		for aimport in nmodule.n_imports do
			stdimport = false
			if not aimport isa AStdImport then
				continue
			end
			var mod_name = aimport.n_name.n_id.text
			var sup = self.get_mmodule_by_name(aimport.n_name, mmodule, mod_name)
			if sup == null then continue # Skip error
			imported_modules.add(sup)
			var mvisibility = aimport.n_visibility.mvisibility
			mmodule.set_visibility_for(sup, mvisibility)
		end
		if stdimport then
			var mod_name = "standard"
			var sup = self.get_mmodule_by_name(nmodule, null, mod_name)
			if sup != null then # Skip error
				imported_modules.add(sup)
				mmodule.set_visibility_for(sup, public_visibility)
			end
		end
		self.toolcontext.info("{mmodule} imports {imported_modules.join(", ")}", 3)
		mmodule.set_imported_mmodules(imported_modules)
	end

	# All the loaded modules
	var nmodules: Array[AModule] = new Array[AModule]

	# Build the classes of all modules `nmodules'.
	private fun build_all_classes
	do
		for nmodule in self.nmodules do
			build_classes(nmodule)
		end
	end

	private var already_builded_mclasses: Map[String, AClassdef] = new HashMap[String, AClassdef]

	# Visit the AST and create the MClass objects
	private fun build_a_mclass(nmodule: AModule, nclassdef: AClassdef)
	do
		var mmodule = nmodule.mmodule.as(not null)

		var name: String
		var nkind: nullable AClasskind
		var mkind: MClassKind
		var nvisibility: nullable AVisibility
		var mvisibility: nullable MVisibility
		var arity = 0
		if nclassdef isa AStdClassdef then
			name = nclassdef.n_id.text
			nkind = nclassdef.n_classkind
			mkind = nkind.mkind
			nvisibility = nclassdef.n_visibility
			mvisibility = nvisibility.mvisibility
			arity = nclassdef.n_formaldefs.length
		else if nclassdef isa ATopClassdef then
			name = "Object"
			nkind = null
			mkind = interface_kind
			nvisibility = null
			mvisibility = public_visibility
		else if nclassdef isa AMainClassdef then
			name = "Sys"
			nkind = null
			mkind = concrete_kind
			nvisibility = null
			mvisibility = public_visibility
		else
			abort
		end
		var mclass = try_get_mclass_by_name(nclassdef, mmodule, name)
		if mclass == null then
			mclass = new MClass(mmodule, name, arity, mkind, mvisibility)
			#print "new class {mclass}"
<<<<<<< HEAD
		else if nclassdef isa AStdClassdef and already_builded_mclasses.has_key(mclass.name) then
			if mclass.intro_mmodule == mmodule then
				error(nclassdef, "Error: A class {name} is already defined at line {already_builded_mclasses[mclass.name].location.line_start}.")
				return
			else
				error(nclassdef, "Error: A class {name} is already refined at line {already_builded_mclasses[mclass.name].location.line_start}.")
				return
			end
=======
		else if nclassdef isa AStdClassdef and nmodule.mclass2nclassdef.has_key(mclass) then
			error(nclassdef, "Error: A class {name} is already defined at line {nmodule.mclass2nclassdef[mclass].location.line_start}.")
			return
>>>>>>> 6139f751
		else if nclassdef isa AStdClassdef and nclassdef.n_kwredef == null then
			error(nclassdef, "Redef error: {name} is an imported class. Add the redef keyword to refine it.")
			return
		else if mclass.arity != arity then
			error(nclassdef, "Redef error: Formal parameter arity missmatch; got {arity}, expected {mclass.arity}.")
			return
		else if nkind != null and mkind != concrete_kind and mclass.kind != mkind then
			error(nkind, "Error: refinement changed the kind from a {mclass.kind} to a {mkind}")
		else if nvisibility != null and mvisibility != public_visibility and mclass.visibility != mvisibility then
			error(nvisibility, "Error: refinement changed the visibility from a {mclass.visibility} to a {mvisibility}")
		end
		nclassdef.mclass = mclass
<<<<<<< HEAD
		already_builded_mclasses[mclass.name] = nclassdef
=======
		nmodule.mclass2nclassdef[mclass] = nclassdef
>>>>>>> 6139f751
	end

	# Visit the AST and create the MClassDef objects
	private fun build_a_mclassdef(nmodule: AModule, nclassdef: AClassdef)
	do
		var mmodule = nmodule.mmodule.as(not null)
		var objectclass = try_get_mclass_by_name(nmodule, mmodule, "Object")
		var mclass = nclassdef.mclass
		if mclass == null then return # Skip error
		#var mclassdef = nclassdef.mclassdef.as(not null)

		var names = new Array[String]
		var bounds = new Array[MType]
		if nclassdef isa AStdClassdef and mclass.arity > 0 then
			# Collect formal parameter names
			for i in [0..mclass.arity[ do
				var nfd = nclassdef.n_formaldefs[i]
				var ptname = nfd.n_id.text
				if names.has(ptname) then
					error(nfd, "Error: A formal parameter type `{ptname}' already exists")
					return
				end
				names.add(ptname)
			end

			# Revolve bound for formal parameter names
			for i in [0..mclass.arity[ do
				var nfd = nclassdef.n_formaldefs[i]
				var nfdt = nfd.n_type
				if nfdt != null then
					var bound = resolve_mtype_unchecked(nclassdef, nfdt)
					if bound == null then return # Forward error
					if bound.need_anchor then
						# No F-bounds!
						error(nfd, "Error: Formal parameter type `{names[i]}' bounded with a formal parameter type")
					else
						bounds.add(bound)
					end
				else if mclass.mclassdefs.is_empty then
					# No bound, then implicitely bound by nullable Object
					bounds.add(objectclass.mclass_type.as_nullable)
				else
					# Inherit the bound
					bounds.add(mclass.intro.bound_mtype.arguments[i])
				end
			end
		end

		var bound_mtype = mclass.get_mtype(bounds)
		var mclassdef = new MClassDef(mmodule, bound_mtype, nclassdef.location, names)
		nclassdef.mclassdef = mclassdef
		self.mclassdef2nclassdef[mclassdef] = nclassdef

		if mclassdef.is_intro then
			self.toolcontext.info("{mclassdef} introduces new {mclass.kind} {mclass.full_name}", 3)
		else
			self.toolcontext.info("{mclassdef} refine {mclass.kind} {mclass.full_name}", 3)
		end
	end

	# Visit the AST and set the super-types of the MClassdef objects
	private fun collect_a_mclassdef_inheritance(nmodule: AModule, nclassdef: AClassdef)
	do
		var mmodule = nmodule.mmodule.as(not null)
		var objectclass = try_get_mclass_by_name(nmodule, mmodule, "Object")
		var mclass = nclassdef.mclass
		if mclass == null then return # Skip error
		var mclassdef = nclassdef.mclassdef.as(not null)

		var specobject = true
		var supertypes = new Array[MClassType]
		if nclassdef isa AStdClassdef then
			for nsc in nclassdef.n_superclasses do
				specobject = false
				var ntype = nsc.n_type
				var mtype = resolve_mtype_unchecked(nclassdef, ntype)
				if mtype == null then continue # Skip because of error
				if not mtype isa MClassType then
					error(ntype, "Error: supertypes cannot be a formal type")
					return
				end
				supertypes.add mtype
				#print "new super : {mclass} < {mtype}"
			end
		end
		if specobject and mclass.name != "Object" and objectclass != null and mclassdef.is_intro then
			supertypes.add objectclass.mclass_type
		end

		mclassdef.set_supertypes(supertypes)
		if not supertypes.is_empty then self.toolcontext.info("{mclassdef} new super-types: {supertypes.join(", ")}", 3)
	end

	# Check the validity of the specialization heirarchy
	# FIXME Stub implementation
	private fun check_supertypes(nmodule: AModule, nclassdef: AClassdef)
	do
		var mmodule = nmodule.mmodule.as(not null)
		var objectclass = try_get_mclass_by_name(nmodule, mmodule, "Object")
		var mclass = nclassdef.mclass.as(not null)
		var mclassdef = nclassdef.mclassdef.as(not null)
	end

	# Build the classes of the module `nmodule'.
	# REQUIRE: classes of imported modules are already build. (let `build_all_classes' do the job)
	private fun build_classes(nmodule: AModule)
	do
		# Force building recursively
		if nmodule.build_classes_is_done then return
		nmodule.build_classes_is_done = true
		var mmodule = nmodule.mmodule.as(not null)
		for imp in mmodule.in_importation.direct_greaters do

			build_classes(mmodule2nmodule[imp])
		end

		# Create all classes
		already_builded_mclasses = new HashMap[String, AClassdef]
		for nclassdef in nmodule.n_classdefs do
			self.build_a_mclass(nmodule, nclassdef)
		end

		# Create all classdefs
		for nclassdef in nmodule.n_classdefs do
			self.build_a_mclassdef(nmodule, nclassdef)
		end

		for nclassdef in nmodule.n_classdefs do
			if nclassdef.mclassdef == null then return # forward error
		end

		# Create inheritance on all classdefs
		for nclassdef in nmodule.n_classdefs do
			self.collect_a_mclassdef_inheritance(nmodule, nclassdef)
		end

		# Create the mclassdef hierarchy
		for nclassdef in nmodule.n_classdefs do
			var mclassdef = nclassdef.mclassdef.as(not null)
			mclassdef.add_in_hierarchy
		end

		# Check unchecked ntypes
		for nclassdef in nmodule.n_classdefs do
			if nclassdef isa AStdClassdef then
				# check bound of formal parameter
				for nfd in  nclassdef.n_formaldefs do
					var nfdt = nfd.n_type
					if nfdt != null and nfdt.mtype != null then
						var bound = resolve_mtype(nclassdef, nfdt)
						if bound == null then return # Forward error
					end
				end
				# check declared super types
				for nsc in nclassdef.n_superclasses do
					var ntype = nsc.n_type
					if ntype.mtype != null then
						var mtype = resolve_mtype(nclassdef, ntype)
						if mtype == null then return # Forward error
					end
				end
			end

		end

		# TODO: Check that the super-class is not intrusive

		# TODO: Check that the super-class is not already known (by transitivity)

		for nclassdef in nmodule.n_classdefs do
			self.build_properties(nclassdef)
		end
	end

	# Register the nmodule associated to each mmodule
	# FIXME: why not refine the MModule class with a nullable attribute?
	var mmodule2nmodule: HashMap[MModule, AModule] = new HashMap[MModule, AModule]
	# Register the nclassdef associated to each mclassdef
	# FIXME: why not refine the MClassDef class with a nullable attribute?
	var mclassdef2nclassdef: HashMap[MClassDef, AClassdef] = new HashMap[MClassDef, AClassdef]
	# Register the npropdef associated to each mpropdef
	# FIXME: why not refine the MPropDef class with a nullable attribute?
	var mpropdef2npropdef: HashMap[MPropDef, APropdef] = new HashMap[MPropDef, APropdef]

	# Build the properties of `nclassdef'.
	# REQUIRE: all superclasses are built.
	private fun build_properties(nclassdef: AClassdef)
	do
		# Force building recursively
		if nclassdef.build_properties_is_done then return
<<<<<<< HEAD
		var mclassdef = nclassdef.mclassdef
		if mclassdef == null then return # Skip error
=======
		nclassdef.build_properties_is_done = true
		var mclassdef = nclassdef.mclassdef.as(not null)
>>>>>>> 6139f751
		if mclassdef.in_hierarchy == null then return # Skip error
		for superclassdef in mclassdef.in_hierarchy.direct_greaters do
			build_properties(mclassdef2nclassdef[superclassdef])
		end

		for npropdef in nclassdef.n_propdefs do
			npropdef.build_property(self, nclassdef)
		end
		for npropdef in nclassdef.n_propdefs do
			npropdef.build_signature(self, nclassdef)
		end
		for npropdef in nclassdef.n_propdefs do
			npropdef.check_signature(self, nclassdef)
		end
		process_default_constructors(nclassdef)
	end

	# Introduce or inherit default constructor
	# This is the last part of `build_properties'.
	private fun process_default_constructors(nclassdef: AClassdef)
	do
		var mclassdef = nclassdef.mclassdef.as(not null)

		# Are we a refinement
		if not mclassdef.is_intro then return

		# Is the class forbid constructors?
		if not mclassdef.mclass.kind.need_init then return

		# Is there already a constructor defined?
		for mpropdef in mclassdef.mpropdefs do
			if not mpropdef isa MMethodDef then continue
			if mpropdef.mproperty.is_init then return
		end

		if not nclassdef isa AStdClassdef then return

		var mmodule = nclassdef.mclassdef.mmodule
		# Do we inherit for a constructor?
		var combine = new Array[MMethod]
		var inhc: nullable MClass = null
		for st in mclassdef.supertypes do
			var c = st.mclass
			if not c.kind.need_init then continue
			st = st.anchor_to(mmodule, nclassdef.mclassdef.bound_mtype)
			var candidate = self.try_get_mproperty_by_name2(nclassdef, mmodule, st, "init").as(nullable MMethod)
			if candidate != null and candidate.intro.msignature.arity == 0 then
				combine.add(candidate)
				continue
			end
			var inhc2 = c.inherit_init_from
			if inhc2 == null then inhc2 = c
			if inhc2 == inhc then continue
			if inhc != null then
				self.error(nclassdef, "Error: Cannot provide a defaut constructor: conflict for {inhc} and {c}")
			else
				inhc = inhc2
			end
		end
		if combine.is_empty and inhc != null then
			# TODO: actively inherit the consturctor
			self.toolcontext.info("{mclassdef} inherits all constructors from {inhc}", 3)
			mclassdef.mclass.inherit_init_from = inhc
			return
		end
		if not combine.is_empty and inhc != null then
			self.error(nclassdef, "Error: Cannot provide a defaut constructor: conflict for {combine.join(", ")} and {inhc}")
			return
		end

		if not combine.is_empty then
			nclassdef.super_inits = combine
			var mprop = new MMethod(mclassdef, "init", mclassdef.mclass.visibility)
			var mpropdef = new MMethodDef(mclassdef, mprop, nclassdef.location)
			var mparameters = new Array[MParameter]
			var msignature = new MSignature(mparameters, null)
			mpropdef.msignature = msignature
			mprop.is_init = true
			nclassdef.mfree_init = mpropdef
			self.toolcontext.info("{mclassdef} gets a free empty constructor {mpropdef}{msignature}", 3)
			return
		end

		# Collect undefined attributes
		var mparameters = new Array[MParameter]
		for npropdef in nclassdef.n_propdefs do
			if npropdef isa AAttrPropdef and npropdef.n_expr == null then
				if npropdef.mpropdef == null then return # Skip broken attribute
				var paramname = npropdef.mpropdef.mproperty.name.substring_from(1)
				var ret_type = npropdef.mpropdef.static_mtype
				if ret_type == null then return
				var mparameter = new MParameter(paramname, ret_type, false)
				mparameters.add(mparameter)
			end
		end

		var mprop = new MMethod(mclassdef, "init", mclassdef.mclass.visibility)
		var mpropdef = new MMethodDef(mclassdef, mprop, nclassdef.location)
		var msignature = new MSignature(mparameters, null)
		mpropdef.msignature = msignature
		mprop.is_init = true
		nclassdef.mfree_init = mpropdef
		self.toolcontext.info("{mclassdef} gets a free constructor for attributes {mpropdef}{msignature}", 3)
	end

	# Return the static type associated to the node `ntype'.
	# `classdef' is the context where the call is made (used to understand formal types)
	# The mmodule used as context is `nclassdef.mmodule'
	# In case of problem, an error is displayed on `ntype' and null is returned.
	# FIXME: the name "resolve_mtype" is awful
	fun resolve_mtype_unchecked(nclassdef: AClassdef, ntype: AType): nullable MType
	do
		var name = ntype.n_id.text
		var mclassdef = nclassdef.mclassdef
		var mmodule = nclassdef.parent.as(AModule).mmodule.as(not null)
		var res: MType

		# Check virtual type
		if mclassdef != null then
			var prop = try_get_mproperty_by_name(ntype, mclassdef, name).as(nullable MVirtualTypeProp)
			if prop != null then
				if not ntype.n_types.is_empty then
					error(ntype, "Type error: formal type {name} cannot have formal parameters.")
				end
				res = prop.mvirtualtype
				if ntype.n_kwnullable != null then res = res.as_nullable
				ntype.mtype = res
				return res
			end
		end

		# Check parameter type
		if mclassdef != null and mclassdef.parameter_names.has(name) then
			if not ntype.n_types.is_empty then
				error(ntype, "Type error: formal type {name} cannot have formal parameters.")
			end
			for i in [0..mclassdef.parameter_names.length[ do
				if mclassdef.parameter_names[i] == name then
					res = mclassdef.mclass.mclass_type.arguments[i]
					if ntype.n_kwnullable != null then res = res.as_nullable
					ntype.mtype = res
					return res
				end
			end
			abort
		end

		# Check class
		var mclass = try_get_mclass_by_name(ntype, mmodule, name)
		if mclass != null then
			var arity = ntype.n_types.length
			if arity != mclass.arity then
				if arity == 0 then
					error(ntype, "Type error: '{name}' is a generic class.")
				else if mclass.arity == 0 then
					error(ntype, "Type error: '{name}' is not a generic class.")
				else
					error(ntype, "Type error: '{name}' has {mclass.arity} parameters ({arity} are provided).")
				end
				return null
			end
			if arity == 0 then
				res = mclass.mclass_type
				if ntype.n_kwnullable != null then res = res.as_nullable
				ntype.mtype = res
				return res
			else
				var mtypes = new Array[MType]
				for nt in ntype.n_types do
					var mt = resolve_mtype_unchecked(nclassdef, nt)
					if mt == null then return null # Forward error
					mtypes.add(mt)
				end
				res = mclass.get_mtype(mtypes)
				if ntype.n_kwnullable != null then res = res.as_nullable
				ntype.mtype = res
				return res
			end
		end

		# If everything fail, then give up :(
		error(ntype, "Type error: class {name} not found in module {mmodule}.")
		return null
	end

	# Return the static type associated to the node `ntype'.
	# `classdef' is the context where the call is made (used to understand formal types)
	# The mmodule used as context is `nclassdef.mmodule'
	# In case of problem, an error is displayed on `ntype' and null is returned.
	# FIXME: the name "resolve_mtype" is awful
	fun resolve_mtype(nclassdef: AClassdef, ntype: AType): nullable MType
	do
		var mtype = ntype.mtype
		if mtype == null then mtype = resolve_mtype_unchecked(nclassdef, ntype)
		if mtype == null then return null # Forward error

		if ntype.checked_mtype then return mtype
		if mtype isa MGenericType then
			var mmodule = nclassdef.parent.as(AModule).mmodule.as(not null)
			var mclassdef = nclassdef.mclassdef
			var mclass = mtype.mclass
			for i in [0..mclass.arity[ do
				var bound = mclass.intro.bound_mtype.arguments[i]
				var nt = ntype.n_types[i]
				var mt = resolve_mtype(nclassdef, nt)
				if mt == null then return null # forward error
				if not mt.is_subtype(mmodule, mclassdef.bound_mtype, bound) then
					error(nt, "Type error: expected {bound}, got {mt}")
					return null
				end
			end
		end
		ntype.checked_mtype = true
		return mtype
	end

	# Helper function to display an error on a node.
	# Alias for `self.toolcontext.error(n.hot_location, text)'
	fun error(n: ANode, text: String)
	do
		self.toolcontext.error(n.hot_location, text)
	end

	# Helper function to display a warning on a node.
	# Alias for: `self.toolcontext.warning(n.hot_location, text)'
	fun warning(n: ANode, text: String)
	do
		self.toolcontext.warning(n.hot_location, text)
	end

	# Force to get the primitive method named `name' on the type `recv' or do a fatal error on `n'
	fun force_get_primitive_method(n: ANode, name: String, recv: MType, mmodule: MModule): MMethod
	do
		var res = mmodule.try_get_primitive_method(name, recv)
		if res == null then
			self.toolcontext.fatal_error(n.hot_location, "Fatal Error: {recv} must have a property named {name}.")
			abort
		end
		return res
	end
end

redef class AModule
	# The associated MModule once build by a `ModelBuilder'
	var mmodule: nullable MModule
	# Flag that indicate if the importation is already completed
	var is_importation_done: Bool = false
	# Flag that indicate if the class and prop building is already completed
	var build_classes_is_done: Bool = false
	# What is the AClassdef associated to a MClass?
	# Used to check multiple definition of a class.
	var mclass2nclassdef: Map[MClass, AClassdef] = new HashMap[MClass, AClassdef]

end

redef class MClass
	# The class whose self inherit all the constructors.
	# FIXME: this is needed to implement the crazy constructor mixin thing of the of old compiler. We need to think what to do with since this cannot stay in the modelbuilder
	var inherit_init_from: nullable MClass = null
end

redef class AClassdef
	# The associated MClass once build by a `ModelBuilder'
	var mclass: nullable MClass
	# The associated MClassDef once build by a `ModelBuilder'
	var mclassdef: nullable MClassDef
	var build_properties_is_done: Bool = false
	# The list of super-constructor to call at the start of the free constructor
	# FIXME: this is needed to implement the crazy constructor thing of the of old compiler. We need to think what to do with since this cannot stay in the modelbuilder
	var super_inits: nullable Collection[MMethod] = null

	# The free init (implicitely constructed by the class if required)
	var mfree_init: nullable MMethodDef = null

	# What is the APropdef associated to a MProperty?
	# Used to check multiple definition of a property.
	var mprop2npropdef: Map[MProperty, APropdef] = new HashMap[MProperty, APropdef]
end

redef class AClasskind
	# The class kind associated with the AST node class
	private fun mkind: MClassKind is abstract
end
redef class AConcreteClasskind
	redef fun mkind do return concrete_kind
end
redef class AAbstractClasskind
	redef fun mkind do return abstract_kind
end
redef class AInterfaceClasskind
	redef fun mkind do return interface_kind
end
redef class AEnumClasskind
	redef fun mkind do return enum_kind
end
redef class AExternClasskind
	redef fun mkind do return extern_kind
end

redef class AVisibility
	# The visibility level associated with the AST node class
	private fun mvisibility: MVisibility is abstract
end
redef class AIntrudeVisibility
	redef fun mvisibility do return intrude_visibility
end
redef class APublicVisibility
	redef fun mvisibility do return public_visibility
end
redef class AProtectedVisibility
	redef fun mvisibility do return protected_visibility
end
redef class APrivateVisibility
	redef fun mvisibility do return private_visibility
end

redef class AType
	# The mtype associated to the node
	var mtype: nullable MType = null

	# Is the mtype a valid one?
	var checked_mtype: Bool = false
end

#

redef class Prod
	# Join the text of all tokens
	# Used to get the 'real name' of method definitions.
	fun collect_text: String
	do
		var v = new TextCollectorVisitor
		v.enter_visit(self)
		assert v.text != ""
		return v.text
	end
end

private class TextCollectorVisitor
	super Visitor
	var text: String = ""
	redef fun visit(n)
	do
		if n isa Token then text += n.text
		n.visit_all(self)
	end
end

redef class APropdef
	private fun build_property(modelbuilder: ModelBuilder, nclassdef: AClassdef)
	do
	end
	private fun build_signature(modelbuilder: ModelBuilder, nclassdef: AClassdef)
	do
	end
	private fun check_signature(modelbuilder: ModelBuilder, nclassdef: AClassdef)
	do
	end
	private fun new_property_visibility(modelbuilder: ModelBuilder, nclassdef: AClassdef, nvisibility: nullable AVisibility): MVisibility
	do
		var mvisibility = public_visibility
		if nvisibility != null then mvisibility = nvisibility.mvisibility
		if nclassdef.mclassdef.mclass.visibility == private_visibility then
			if mvisibility == protected_visibility then
				assert nvisibility != null
				modelbuilder.error(nvisibility, "Error: The only legal visibility for properties in a private class is private.")
			else if mvisibility == private_visibility then
				assert nvisibility != null
				# Not yet
				# modelbuilder.warning(nvisibility, "Warning: private is unrequired since the only legal visibility for properties in a private class is private.")
			end
			mvisibility = private_visibility
		end
		return mvisibility
	end

	private fun check_redef_property_visibility(modelbuilder: ModelBuilder, nclassdef: AClassdef, nvisibility: nullable AVisibility, mprop: MProperty)
	do
		if nvisibility == null then return
		var mvisibility = nvisibility.mvisibility
		if mvisibility != mprop.visibility and mvisibility != public_visibility then
				modelbuilder.error(nvisibility, "Error: redefinition changed the visibility from a {mprop.visibility} to a {mvisibility}")
		end
	end

	private fun check_redef_keyword(modelbuilder: ModelBuilder, nclassdef: AClassdef, kwredef: nullable Token, need_redef: Bool, mprop: MProperty): Bool
	do
		if nclassdef.mprop2npropdef.has_key(mprop) then
			modelbuilder.error(self, "Error: A property {mprop} is already defined in class {nclassdef.mclassdef.mclass}.")
			return false
		end
		if kwredef == null then
			if need_redef then
				modelbuilder.error(self, "Redef error: {nclassdef.mclassdef.mclass}::{mprop.name} is an inherited property. To redefine it, add the redef keyword.")
				return false
			end
		else
			if not need_redef then
				modelbuilder.error(self, "Error: No property {nclassdef.mclassdef.mclass}::{mprop.name} is inherited. Remove the redef keyword to define a new property.")
				return false
			end
		end
		return true
	end

end

redef class ASignature
	# Is the model builder has correctly visited the signature
	var is_visited = false
	# Names of parameters from the AST
	# REQUIRE: is_visited
	var param_names = new Array[String]
	# Types of parameters from the AST
	# REQUIRE: is_visited
	var param_types = new Array[MType]
	# Rank of the vararg (of -1 if none)
	# REQUIRE: is_visited
	var vararg_rank: Int = -1
	# Return type
	var ret_type: nullable MType = null

	# Visit and fill information about a signature
	private fun visit_signature(modelbuilder: ModelBuilder, nclassdef: AClassdef): Bool
	do
		var param_names = self.param_names
		var param_types = self.param_types
		for np in self.n_params do
			param_names.add(np.n_id.text)
			var ntype = np.n_type
			if ntype != null then
				var mtype = modelbuilder.resolve_mtype(nclassdef, ntype)
				if mtype == null then return false # Skip error
				for i in [0..param_names.length-param_types.length[ do
					param_types.add(mtype)
				end
				if np.n_dotdotdot != null then
					if self.vararg_rank != -1 then
						modelbuilder.error(np, "Error: {param_names[self.vararg_rank]} is already a vararg")
						return false
					else
						self.vararg_rank = param_names.length - 1
					end
				end
			end
		end
		var ntype = self.n_type
		if ntype != null then
			self.ret_type = modelbuilder.resolve_mtype(nclassdef, ntype)
			if self.ret_type == null then return false # Skip errir
		end

		for nclosure in self.n_closure_decls do
			if not nclosure.n_signature.visit_signature(modelbuilder, nclassdef) then return false
		end

		self.is_visited = true
		return true
	end

	# Build a visited signature
	fun build_signature(modelbuilder: ModelBuilder, nclassdef: AClassdef): nullable MSignature
	do
		if param_names.length != param_types.length then
			# Some parameters are typed, other parameters are not typed.
			modelbuilder.error(self.n_params[param_types.length], "Error: Untyped parameter `{param_names[param_types.length]}'.")
			return null
		end

		var mparameters = new Array[MParameter]
		for i in [0..param_names.length[ do
			var mparameter = new MParameter(param_names[i], param_types[i], i == vararg_rank)
			mparameters.add(mparameter)
		end

		var msignature = new MSignature(mparameters, ret_type)
		return msignature
	end
end

redef class AMethPropdef
	# The associated MMethodDef once build by a `ModelBuilder'
	var mpropdef: nullable MMethodDef

	# The associated super init if any
	var super_init: nullable MMethod
	redef fun build_property(modelbuilder, nclassdef)
	do
		var is_init = self isa AInitPropdef
		var mclassdef = nclassdef.mclassdef.as(not null)
		var name: String
		var amethodid = self.n_methid
		var name_node: ANode
		if amethodid == null then
			if self isa AMainMethPropdef then
				name = "main"
				name_node = self
			else if self isa AConcreteInitPropdef then
				name = "init"
				name_node = self.n_kwinit
			else if self isa AExternInitPropdef then
				name = "new"
				name_node = self.n_kwnew
			else
				abort
			end
		else if amethodid isa AIdMethid then
			name = amethodid.n_id.text
			name_node = amethodid
		else
			# operator, bracket or assign
			name = amethodid.collect_text
			name_node = amethodid

			if name == "-" and self.n_signature.n_params.length == 0 then
				name = "unary -"
			end
		end

		var mprop: nullable MMethod = null
		if not is_init or n_kwredef != null then mprop = modelbuilder.try_get_mproperty_by_name(name_node, mclassdef, name).as(nullable MMethod)
		if mprop == null then
			var mvisibility = new_property_visibility(modelbuilder, nclassdef, self.n_visibility)
			mprop = new MMethod(mclassdef, name, mvisibility)
			mprop.is_init = is_init
			mprop.is_new = self isa AExternInitPropdef
			if not self.check_redef_keyword(modelbuilder, nclassdef, n_kwredef, false, mprop) then return
		else
			if n_kwredef == null then
				if self isa AMainMethPropdef then
					# no warning
				else
					if not self.check_redef_keyword(modelbuilder, nclassdef, n_kwredef, true, mprop) then return
				end
			end
			check_redef_property_visibility(modelbuilder, nclassdef, self.n_visibility, mprop)
		end
		nclassdef.mprop2npropdef[mprop] = self

		var mpropdef = new MMethodDef(mclassdef, mprop, self.location)

		self.mpropdef = mpropdef
		modelbuilder.mpropdef2npropdef[mpropdef] = self
		if mpropdef.is_intro then
			modelbuilder.toolcontext.info("{mpropdef} introduces new method {mprop.full_name}", 3)
		else
			modelbuilder.toolcontext.info("{mpropdef} redefines method {mprop.full_name}", 3)
		end
	end

	redef fun build_signature(modelbuilder, nclassdef)
	do
		var mpropdef = self.mpropdef
		if mpropdef == null then return # Error thus skiped
		var mmodule = mpropdef.mclassdef.mmodule
		var nsig = self.n_signature

		# Retrieve info from the signature AST
		var param_names = new Array[String] # Names of parameters from the AST
		var param_types = new Array[MType] # Types of parameters from the AST
		var vararg_rank = -1
		var ret_type: nullable MType = null # Return type from the AST
		if nsig != null then
			if not nsig.visit_signature(modelbuilder, nclassdef) then return
			param_names = nsig.param_names
			param_types = nsig.param_types
			vararg_rank = nsig.vararg_rank
			ret_type = nsig.ret_type
		end

		# Look for some signature to inherit
		# FIXME: do not inherit from the intro, but from the most specific
		var msignature: nullable MSignature = null
		if not mpropdef.is_intro then
			msignature = mpropdef.mproperty.intro.msignature
			if msignature == null then return # Skip error

			# Check inherited signature arity
			if param_names.length != msignature.arity then
				var node: ANode
				if nsig != null then node = nsig else node = self
				modelbuilder.error(node, "Redef error: {mpropdef} redefines {mpropdef.mproperty.intro} with {param_names.length} parameter(s), {msignature.arity} expected. Signature is {mpropdef}{msignature}")
				return
			end
		else if mpropdef.mproperty.is_init then
			# FIXME UGLY: inherit signature from a super-constructor
			for msupertype in nclassdef.mclassdef.supertypes do
				msupertype = msupertype.anchor_to(mmodule, nclassdef.mclassdef.bound_mtype)
				var candidate = modelbuilder.try_get_mproperty_by_name2(self, mmodule, msupertype, mpropdef.mproperty.name)
				if candidate != null then
					if msignature == null then
						msignature = candidate.intro.as(MMethodDef).msignature
					end
				end
			end
		end


		# Inherit the signature
		if msignature != null and param_names.length != param_types.length and param_names.length == msignature.arity and param_types.length == 0 then
			# Parameters are untyped, thus inherit them
			param_types = new Array[MType]
			for mparameter in msignature.mparameters do
				param_types.add(mparameter.mtype)
			end
			vararg_rank = msignature.vararg_rank
		end
		if msignature != null and ret_type == null then
			ret_type = msignature.return_mtype
		end

		if param_names.length != param_types.length then
			# Some parameters are typed, other parameters are not typed.
			modelbuilder.error(nsig.n_params[param_types.length], "Error: Untyped parameter `{param_names[param_types.length]}'.")
			return
		end

		var mparameters = new Array[MParameter]
		for i in [0..param_names.length[ do
			var mparameter = new MParameter(param_names[i], param_types[i], i == vararg_rank)
			mparameters.add(mparameter)
		end

		msignature = new MSignature(mparameters, ret_type)
		mpropdef.msignature = msignature

		if nsig != null then
			for nclosure in nsig.n_closure_decls do
				var clos_signature = nclosure.n_signature.build_signature(modelbuilder, nclassdef)
				if clos_signature == null then return
				var mparameter = new MParameter(nclosure.n_id.text, clos_signature, false)
				msignature.mclosures.add(mparameter)
			end
		end

	end

	redef fun check_signature(modelbuilder, nclassdef)
	do
		var mpropdef = self.mpropdef
		if mpropdef == null then return # Error thus skiped
		var mmodule = mpropdef.mclassdef.mmodule
		var nsig = self.n_signature
		var mysignature = self.mpropdef.msignature
		if mysignature == null then return # Error thus skiped

		# Lookup for signature in the precursor
		# FIXME all precursors should be considered
		if not mpropdef.is_intro then
			var msignature = mpropdef.mproperty.intro.msignature
			if msignature == null then return

			var precursor_ret_type = msignature.return_mtype
			var ret_type = mysignature.return_mtype
			if ret_type != null and precursor_ret_type == null then
				modelbuilder.error(nsig.n_type.as(not null), "Redef Error: {mpropdef.mproperty} is a procedure, not a function.")
				return
			end

			if mysignature.arity > 0 then
				# Check parameters types
				for i in [0..mysignature.arity[ do
					var myt = mysignature.mparameters[i].mtype
					var prt = msignature.mparameters[i].mtype
					if not myt.is_subtype(mmodule, nclassdef.mclassdef.bound_mtype, prt) and
							not prt.is_subtype(mmodule, nclassdef.mclassdef.bound_mtype, myt) then
						modelbuilder.error(nsig.n_params[i], "Redef Error: Wrong type for parameter `{mysignature.mparameters[i].name}'. found {myt}, expected {prt}.")
					end
				end
			end
			if precursor_ret_type != null then
				if ret_type == null then
					# Inherit the return type
					ret_type = precursor_ret_type
				else if not ret_type.is_subtype(mmodule, nclassdef.mclassdef.bound_mtype, precursor_ret_type) then
					modelbuilder.error(nsig.n_type.as(not null), "Redef Error: Wrong return type. found {ret_type}, expected {precursor_ret_type}.")
				end
			end
		end
	end
end

redef class AAttrPropdef
	# The associated MAttributeDef once build by a `ModelBuilder'
	var mpropdef: nullable MAttributeDef
	# The associated getter (read accessor) if any
	var mreadpropdef: nullable MMethodDef
	# The associated setter (write accessor) if any
	var mwritepropdef: nullable MMethodDef
	redef fun build_property(modelbuilder, nclassdef)
	do
		var mclassdef = nclassdef.mclassdef.as(not null)
		var mclass = mclassdef.mclass

		var name: String
		if self.n_id != null then
			name = self.n_id.text
		else
			name = self.n_id2.text
		end

		if mclass.kind == interface_kind or mclassdef.mclass.kind == enum_kind then
			modelbuilder.error(self, "Error: Attempt to define attribute {name} in the interface {mclass}.")
		else if mclass.kind == enum_kind then
			modelbuilder.error(self, "Error: Attempt to define attribute {name} in the enum class {mclass}.")
		end

		var nid = self.n_id
		if nid != null then
			# Old attribute style
			var mprop = modelbuilder.try_get_mproperty_by_name(nid, mclassdef, name)
			if mprop == null then
				var mvisibility = new_property_visibility(modelbuilder, nclassdef, self.n_visibility)
				mprop = new MAttribute(mclassdef, name, mvisibility)
				if not self.check_redef_keyword(modelbuilder, nclassdef, self.n_kwredef, false, mprop) then return
			else
				assert mprop isa MAttribute
				check_redef_property_visibility(modelbuilder, nclassdef, self.n_visibility, mprop)
				if not self.check_redef_keyword(modelbuilder, nclassdef, self.n_kwredef, true, mprop) then return
			end
			nclassdef.mprop2npropdef[mprop] = self

			var mpropdef = new MAttributeDef(mclassdef, mprop, self.location)
			self.mpropdef = mpropdef
			modelbuilder.mpropdef2npropdef[mpropdef] = self

			var nreadable = self.n_readable
			if nreadable != null then
				var readname = name.substring_from(1)
				var mreadprop = modelbuilder.try_get_mproperty_by_name(nid, mclassdef, readname).as(nullable MMethod)
				if mreadprop == null then
					var mvisibility = new_property_visibility(modelbuilder, nclassdef, nreadable.n_visibility)
					mreadprop = new MMethod(mclassdef, readname, mvisibility)
					if not self.check_redef_keyword(modelbuilder, nclassdef, nreadable.n_kwredef, false, mreadprop) then return
				else
					if not self.check_redef_keyword(modelbuilder, nclassdef, nreadable.n_kwredef, true, mreadprop) then return
					check_redef_property_visibility(modelbuilder, nclassdef, nreadable.n_visibility, mreadprop)
				end
				nclassdef.mprop2npropdef[mreadprop] = self

				var mreadpropdef = new MMethodDef(mclassdef, mreadprop, self.location)
				self.mreadpropdef = mreadpropdef
				modelbuilder.mpropdef2npropdef[mreadpropdef] = self
			end

			var nwritable = self.n_writable
			if nwritable != null then
				var writename = name.substring_from(1) + "="
				var mwriteprop = modelbuilder.try_get_mproperty_by_name(nid, mclassdef, writename).as(nullable MMethod)
				if mwriteprop == null then
					var mvisibility = new_property_visibility(modelbuilder, nclassdef, nwritable.n_visibility)
					mwriteprop = new MMethod(mclassdef, writename, mvisibility)
					if not self.check_redef_keyword(modelbuilder, nclassdef, nwritable.n_kwredef, false, mwriteprop) then return
				else
					if not self.check_redef_keyword(modelbuilder, nclassdef, nwritable.n_kwredef, true, mwriteprop) then return
					check_redef_property_visibility(modelbuilder, nclassdef, nwritable.n_visibility, mwriteprop)
				end
				nclassdef.mprop2npropdef[mwriteprop] = self

				var mwritepropdef = new MMethodDef(mclassdef, mwriteprop, self.location)
				self.mwritepropdef = mwritepropdef
				modelbuilder.mpropdef2npropdef[mwritepropdef] = self
			end
		else
			# New attribute style
			var nid2 = self.n_id2.as(not null)
			var mprop = new MAttribute(mclassdef, "@" + name, none_visibility)
			var mpropdef = new MAttributeDef(mclassdef, mprop, self.location)
			self.mpropdef = mpropdef
			modelbuilder.mpropdef2npropdef[mpropdef] = self

			var readname = name
			var mreadprop = modelbuilder.try_get_mproperty_by_name(nid2, mclassdef, readname).as(nullable MMethod)
			if mreadprop == null then
				var mvisibility = new_property_visibility(modelbuilder, nclassdef, self.n_visibility)
				mreadprop = new MMethod(mclassdef, readname, mvisibility)
				if not self.check_redef_keyword(modelbuilder, nclassdef, n_kwredef, false, mreadprop) then return
			else
				if not self.check_redef_keyword(modelbuilder, nclassdef, n_kwredef, true, mreadprop) then return
				check_redef_property_visibility(modelbuilder, nclassdef, self.n_visibility, mreadprop)
			end
			nclassdef.mprop2npropdef[mreadprop] = self

			var mreadpropdef = new MMethodDef(mclassdef, mreadprop, self.location)
			self.mreadpropdef = mreadpropdef
			modelbuilder.mpropdef2npropdef[mreadpropdef] = self

			var writename = name + "="
			var nwritable = self.n_writable
			var mwriteprop = modelbuilder.try_get_mproperty_by_name(nid2, mclassdef, writename).as(nullable MMethod)
			var nwkwredef: nullable Token = null
			if nwritable != null then nwkwredef = nwritable.n_kwredef
			if mwriteprop == null then
				var mvisibility
				if nwritable != null then
					mvisibility = new_property_visibility(modelbuilder, nclassdef, nwritable.n_visibility)
				else
					mvisibility = private_visibility
				end
				mwriteprop = new MMethod(mclassdef, writename, mvisibility)
				if not self.check_redef_keyword(modelbuilder, nclassdef, nwkwredef, false, mwriteprop) then return
			else
				if not self.check_redef_keyword(modelbuilder, nclassdef, nwkwredef, true, mwriteprop) then return
				if nwritable != null then
					check_redef_property_visibility(modelbuilder, nclassdef, nwritable.n_visibility, mwriteprop)
				end
			end
			nclassdef.mprop2npropdef[mwriteprop] = self

			var mwritepropdef = new MMethodDef(mclassdef, mwriteprop, self.location)
			self.mwritepropdef = mwritepropdef
			modelbuilder.mpropdef2npropdef[mwritepropdef] = self
		end
	end

	redef fun build_signature(modelbuilder, nclassdef)
	do
		var mpropdef = self.mpropdef
		if mpropdef == null then return # Error thus skiped
		var mmodule = mpropdef.mclassdef.mmodule
		var mtype: nullable MType = null

		var ntype = self.n_type
		if ntype != null then
			mtype = modelbuilder.resolve_mtype(nclassdef, ntype)
			if mtype == null then return
		end

		if mtype == null then
			var nexpr = self.n_expr
			if nexpr != null then
				if nexpr isa ANewExpr then
					mtype = modelbuilder.resolve_mtype(nclassdef, nexpr.n_type)
				else if nexpr isa AIntExpr then
					var cla = modelbuilder.try_get_mclass_by_name(nexpr, mmodule, "Int")
					if cla != null then mtype = cla.mclass_type
				else if nexpr isa AFloatExpr then
					var cla = modelbuilder.try_get_mclass_by_name(nexpr, mmodule, "Float")
					if cla != null then mtype = cla.mclass_type
				else if nexpr isa ACharExpr then
					var cla = modelbuilder.try_get_mclass_by_name(nexpr, mmodule, "Char")
					if cla != null then mtype = cla.mclass_type
				else if nexpr isa ABoolExpr then
					var cla = modelbuilder.try_get_mclass_by_name(nexpr, mmodule, "Bool")
					if cla != null then mtype = cla.mclass_type
				else if nexpr isa ASuperstringExpr then
					var cla = modelbuilder.try_get_mclass_by_name(nexpr, mmodule, "String")
					if cla != null then mtype = cla.mclass_type
				else if nexpr isa AStringFormExpr then
					var cla = modelbuilder.try_get_mclass_by_name(nexpr, mmodule, "String")
					if cla != null then mtype = cla.mclass_type
				else
					modelbuilder.error(self, "Error: Untyped attribute {mpropdef}. Implicit typing allowed only for literals and new.")
				end

			else
				modelbuilder.error(self, "Error: Untyped attribute {mpropdef}")
			end
		end

		if mtype == null then return

		mpropdef.static_mtype = mtype

		var mreadpropdef = self.mreadpropdef
		if mreadpropdef != null then
			var msignature = new MSignature(new Array[MParameter], mtype)
			mreadpropdef.msignature = msignature
		end

		var msritepropdef = self.mwritepropdef
		if mwritepropdef != null then
			var name: String
			if n_id != null then
				name = n_id.text.substring_from(1)
			else
				name = n_id2.text
			end
			var mparameter = new MParameter(name, mtype, false)
			var msignature = new MSignature([mparameter], null)
			mwritepropdef.msignature = msignature
		end
	end

	redef fun check_signature(modelbuilder, nclassdef)
	do
		var mpropdef = self.mpropdef
		if mpropdef == null then return # Error thus skiped
		var mmodule = mpropdef.mclassdef.mmodule
		var ntype = self.n_type
		var mtype = self.mpropdef.static_mtype
		if mtype == null then return # Error thus skiped

		# Lookup for signature in the precursor
		# FIXME all precursors should be considered
		if not mpropdef.is_intro then
			var precursor_type = mpropdef.mproperty.intro.static_mtype
			if precursor_type == null then return

			if mtype != precursor_type then
				modelbuilder.error(ntype.as(not null), "Redef Error: Wrong static type. found {mtype}, expected {precursor_type}.")
				return
			end
		end

		# Check getter and setter
		var meth = self.mreadpropdef
		if meth != null then self.check_method_signature(modelbuilder, nclassdef, meth)
		meth = self.mwritepropdef
		if meth != null then self.check_method_signature(modelbuilder, nclassdef, meth)
	end

	private fun check_method_signature(modelbuilder: ModelBuilder, nclassdef: AClassdef, mpropdef: MMethodDef)
	do
		var mmodule = mpropdef.mclassdef.mmodule
		var nsig = self.n_type
		var mysignature = mpropdef.msignature
		if mysignature == null then return # Error thus skiped

		# Lookup for signature in the precursor
		# FIXME all precursors should be considered
		if not mpropdef.is_intro then
			var msignature = mpropdef.mproperty.intro.msignature
			if msignature == null then return

			if mysignature.arity != msignature.arity then
				var node: ANode
				if nsig != null then node = nsig else node = self
				modelbuilder.error(node, "Redef Error: {mysignature.arity} parameters found, {msignature.arity} expected. Signature is {mpropdef}{msignature}")
				return
			end
			var precursor_ret_type = msignature.return_mtype
			var ret_type = mysignature.return_mtype
			if ret_type != null and precursor_ret_type == null then
				var node: ANode
				if nsig != null then node = nsig else node = self
				modelbuilder.error(node, "Redef Error: {mpropdef.mproperty} is a procedure, not a function.")
				return
			end

			if mysignature.arity > 0 then
				# Check parameters types
				for i in [0..mysignature.arity[ do
					var myt = mysignature.mparameters[i].mtype
					var prt = msignature.mparameters[i].mtype
					if not myt.is_subtype(mmodule, nclassdef.mclassdef.bound_mtype, prt) and
							not prt.is_subtype(mmodule, nclassdef.mclassdef.bound_mtype, myt) then
						var node: ANode
						if nsig != null then node = nsig else node = self
						modelbuilder.error(node, "Redef Error: Wrong type for parameter `{mysignature.mparameters[i].name}'. found {myt}, expected {prt}.")
					end
				end
			end
			if precursor_ret_type != null then
				if ret_type == null then
					# Inherit the return type
					ret_type = precursor_ret_type
				else if not ret_type.is_subtype(mmodule, nclassdef.mclassdef.bound_mtype, precursor_ret_type) then
					var node: ANode
					if nsig != null then node = nsig else node = self
					modelbuilder.error(node, "Redef Error: Wrong return type. found {ret_type}, expected {precursor_ret_type}.")
				end
			end
		end
	end
end

redef class ATypePropdef
	# The associated MVirtualTypeDef once build by a `ModelBuilder'
	var mpropdef: nullable MVirtualTypeDef
	redef fun build_property(modelbuilder, nclassdef)
	do
		var mclassdef = nclassdef.mclassdef.as(not null)
		var name = self.n_id.text
		var mprop = modelbuilder.try_get_mproperty_by_name(self.n_id, mclassdef, name)
		if mprop == null then
			var mvisibility = new_property_visibility(modelbuilder, nclassdef, self.n_visibility)
			mprop = new MVirtualTypeProp(mclassdef, name, mvisibility)
			if not self.check_redef_keyword(modelbuilder, nclassdef, self.n_kwredef, false, mprop) then return
		else
			if not self.check_redef_keyword(modelbuilder, nclassdef, self.n_kwredef, true, mprop) then return
			assert mprop isa MVirtualTypeProp
			check_redef_property_visibility(modelbuilder, nclassdef, self.n_visibility, mprop)
		end
		nclassdef.mprop2npropdef[mprop] = self

		var mpropdef = new MVirtualTypeDef(mclassdef, mprop, self.location)
		self.mpropdef = mpropdef
	end

	redef fun build_signature(modelbuilder, nclassdef)
	do
		var mpropdef = self.mpropdef
		if mpropdef == null then return # Error thus skiped
		var mmodule = mpropdef.mclassdef.mmodule
		var mtype: nullable MType = null

		var ntype = self.n_type
		mtype = modelbuilder.resolve_mtype(nclassdef, ntype)
		if mtype == null then return

		mpropdef.bound = mtype
		# print "{mpropdef}: {mtype}"
	end

	redef fun check_signature(modelbuilder, nclassdef)
	do
		var bound = self.mpropdef.bound

		# Fast case: the bound is not a formal type
		if not bound isa MVirtualType then return

		var mmodule = nclassdef.mclassdef.mmodule
		var anchor = nclassdef.mclassdef.bound_mtype

		# Slow case: progress on each resolution until: (i) we loop, or (ii) we found a non formal type
		var seen = [self.mpropdef.mproperty.mvirtualtype]
		loop
			if seen.has(bound) then
				seen.add(bound)
				modelbuilder.error(self, "Error: circularity of virtual type definition: {seen.join(" -> ")}")
				return
			end
			seen.add(bound)
			var next = bound.lookup_bound(mmodule, anchor)
			if not next isa MVirtualType then return
			bound = next
		end
	end
end<|MERGE_RESOLUTION|>--- conflicted
+++ resolved
@@ -459,20 +459,9 @@
 		if mclass == null then
 			mclass = new MClass(mmodule, name, arity, mkind, mvisibility)
 			#print "new class {mclass}"
-<<<<<<< HEAD
-		else if nclassdef isa AStdClassdef and already_builded_mclasses.has_key(mclass.name) then
-			if mclass.intro_mmodule == mmodule then
-				error(nclassdef, "Error: A class {name} is already defined at line {already_builded_mclasses[mclass.name].location.line_start}.")
-				return
-			else
-				error(nclassdef, "Error: A class {name} is already refined at line {already_builded_mclasses[mclass.name].location.line_start}.")
-				return
-			end
-=======
 		else if nclassdef isa AStdClassdef and nmodule.mclass2nclassdef.has_key(mclass) then
 			error(nclassdef, "Error: A class {name} is already defined at line {nmodule.mclass2nclassdef[mclass].location.line_start}.")
 			return
->>>>>>> 6139f751
 		else if nclassdef isa AStdClassdef and nclassdef.n_kwredef == null then
 			error(nclassdef, "Redef error: {name} is an imported class. Add the redef keyword to refine it.")
 			return
@@ -485,11 +474,7 @@
 			error(nvisibility, "Error: refinement changed the visibility from a {mclass.visibility} to a {mvisibility}")
 		end
 		nclassdef.mclass = mclass
-<<<<<<< HEAD
-		already_builded_mclasses[mclass.name] = nclassdef
-=======
 		nmodule.mclass2nclassdef[mclass] = nclassdef
->>>>>>> 6139f751
 	end
 
 	# Visit the AST and create the MClassDef objects
@@ -680,13 +665,8 @@
 	do
 		# Force building recursively
 		if nclassdef.build_properties_is_done then return
-<<<<<<< HEAD
-		var mclassdef = nclassdef.mclassdef
-		if mclassdef == null then return # Skip error
-=======
 		nclassdef.build_properties_is_done = true
 		var mclassdef = nclassdef.mclassdef.as(not null)
->>>>>>> 6139f751
 		if mclassdef.in_hierarchy == null then return # Skip error
 		for superclassdef in mclassdef.in_hierarchy.direct_greaters do
 			build_properties(mclassdef2nclassdef[superclassdef])
