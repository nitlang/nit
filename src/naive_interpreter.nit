# This file is part of NIT ( http://www.nitlanguage.org ).
#
# Copyright 2012 Jean Privat <jean@pryen.org>
#
# Licensed under the Apache License, Version 2.0 (the "License");
# you may not use this file except in compliance with the License.
# You may obtain a copy of the License at
#
#     http://www.apache.org/licenses/LICENSE-2.0
#
# Unless required by applicable law or agreed to in writing, software
# distributed under the License is distributed on an "AS IS" BASIS,
# WITHOUT WARRANTIES OR CONDITIONS OF ANY KIND, either express or implied.
# See the License for the specific language governing permissions and
# limitations under the License.

# Interpretation of a Nit program directly on the AST
module naive_interpreter

import literal
import typing
import auto_super_init
import frontend
import common_ffi

redef class ToolContext
	# --discover-call-trace
	var opt_discover_call_trace: OptionBool = new OptionBool("Trace calls of the first invocation of a method", "--discover-call-trace")

	redef init
	do
		super
		self.option_context.add_option(self.opt_discover_call_trace)
	end
end

redef class ModelBuilder
	# Execute the program from the entry point (`Sys::main`) of the `mainmodule`
	# `arguments` are the command-line arguments in order
	# REQUIRE that:
	#   1. the AST is fully loaded.
	#   2. the model is fully built.
	#   3. the instructions are fully analysed.
	fun run_naive_interpreter(mainmodule: MModule, arguments: Array[String])
	do
		var time0 = get_time
		self.toolcontext.info("*** START INTERPRETING ***", 1)

		var interpreter = new NaiveInterpreter(self, mainmodule, arguments)
		init_naive_interpreter(interpreter, mainmodule)

		var time1 = get_time
		self.toolcontext.info("*** END INTERPRETING: {time1-time0} ***", 2)
	end

	private fun init_naive_interpreter(interpreter: NaiveInterpreter, mainmodule: MModule) do
		var sys_type = mainmodule.sys_type
		if sys_type == null then return # no class Sys
		var mainobj = new MutableInstance(sys_type)
		interpreter.mainobj = mainobj
		interpreter.init_instance(mainobj)
		var initprop = mainmodule.try_get_primitive_method("init", sys_type.mclass)
		if initprop != null then
			interpreter.send(initprop, [mainobj])
		end
		var mainprop = mainmodule.try_get_primitive_method("main", sys_type.mclass)
		if mainprop != null then
			interpreter.send(mainprop, [mainobj])
		end
	end
end

# The visitor that interprets the Nit Program by walking on the AST
private class NaiveInterpreter
	# The modelbuilder that know the AST and its associations with the model
	var modelbuilder: ModelBuilder

	# The main moduleof the program (used to lookup methoda
	var mainmodule: MModule

	# The command line arguments of the interpreted program
	# arguments.first is the program name
	# arguments[1] is the first argument
	var arguments: Array[String]

	var mainobj: nullable Instance

	init(modelbuilder: ModelBuilder, mainmodule: MModule, arguments: Array[String])
	do
		self.modelbuilder = modelbuilder
		self.mainmodule = mainmodule
		self.arguments = arguments
		self.true_instance = new PrimitiveInstance[Bool](mainmodule.bool_type, true)
		self.false_instance = new PrimitiveInstance[Bool](mainmodule.bool_type, false)
		self.null_instance = new MutableInstance(mainmodule.model.null_type)
	end

	# Subtype test in the context of the mainmodule
	fun is_subtype(sub, sup: MType): Bool
	do
		return sub.is_subtype(self.mainmodule, self.frame.arguments.first.mtype.as(MClassType), sup)
	end

	fun force_get_primitive_method(name: String, recv: MType): MMethod
	do
		assert recv isa MClassType
		return self.modelbuilder.force_get_primitive_method(self.frame.current_node, name, recv.mclass, self.mainmodule)
	end

	# Is a return executed?
	# Set this mark to skip the evaluation until the end of the specified method frame
	var returnmark: nullable Frame = null

	# Is a break executed?
	# Set this mark to skip the evaluation until a labeled statement catch it with `is_break`
	var breakmark: nullable EscapeMark = null

	# Is a continue executed?
	# Set this mark to skip the evaluation until a labeled statement catch it with `is_continue`
	var continuemark: nullable EscapeMark = null

	# Is a return or a break or a continue executed?
	# Use this function to know if you must skip the evaluation of statements
	fun is_escaping: Bool do return returnmark != null or breakmark != null or continuemark != null

	# The value associated with the current return/break/continue, if any.
	# Set the value when you set a escapemark.
	# Read the value when you catch a mark or reach the end of a method
	var escapevalue: nullable Instance = null

	# If there is a break and is associated with `escapemark`, then return true an clear the mark.
	# If there is no break or if `escapemark` is null then return false.
	# Use this function to catch a potential break.
	fun is_break(escapemark: nullable EscapeMark): Bool
	do
		if escapemark != null and self.breakmark == escapemark then
			self.breakmark = null
			return true
		else
			return false
		end
	end

	# If there is a continue and is associated with `escapemark`, then return true an clear the mark.
	# If there is no continue or if `escapemark` is null then return false.
	# Use this function to catch a potential continue.
	fun is_continue(escapemark: nullable EscapeMark): Bool
	do
		if escapemark != null and self.continuemark == escapemark then
			self.continuemark = null
			return true
		else
			return false
		end
	end

	# Evaluate `n` as an expression in the current context.
	# Return the value of the expression.
	# If `n` cannot be evaluated, then aborts.
	fun expr(n: AExpr): nullable Instance
	do
		var frame = self.frame
		var old = frame.current_node
		frame.current_node = n
		#n.debug("IN Execute expr")
		var i = n.expr(self)
		if i == null and not self.is_escaping then
			n.debug("inconsitance: no value and not escaping.")
		end
		var implicit_cast_to = n.implicit_cast_to
		if implicit_cast_to != null then
			var mtype = self.unanchor_type(implicit_cast_to)
			if not self.is_subtype(i.mtype, mtype) then n.fatal(self, "Cast failed. Expected `{implicit_cast_to}`, got `{i.mtype}`")
		end

		#n.debug("OUT Execute expr: value is {i}")
		#if not is_subtype(i.mtype, n.mtype.as(not null)) then n.debug("Expected {n.mtype.as(not null)} got {i}")
		frame.current_node = old
		return i
	end

	# Evaluate `n` as a statement in the current context.
	# Do nothing if `n` is null.
	# If `n` cannot be evaluated, then aborts.
	fun stmt(n: nullable AExpr)
	do
		if n != null then
			var frame = self.frame
			var old = frame.current_node
			frame.current_node = n
			#n.debug("Execute stmt")
			n.stmt(self)
			frame.current_node = old
		end
	end

	# Map used to store values of nodes that must be evaluated once in the system (`AOnceExpr`)
	var onces: Map[ANode, Instance] = new HashMap[ANode, Instance]

	# Return the boolean instance associated with `val`.
	fun bool_instance(val: Bool): Instance
	do
		if val then return self.true_instance else return self.false_instance
	end

	# Return the integer instance associated with `val`.
	fun int_instance(val: Int): Instance
	do
		var ic = self.mainmodule.get_primitive_class("Int")
		return new PrimitiveInstance[Int](ic.mclass_type, val)
	end

	# Return the char instance associated with `val`.
	fun char_instance(val: Char): Instance
	do
		var ic = self.mainmodule.get_primitive_class("Char")
		return new PrimitiveInstance[Char](ic.mclass_type, val)
	end

	# Return the float instance associated with `val`.
	fun float_instance(val: Float): Instance
	do
		var ic = self.mainmodule.get_primitive_class("Float")
		return new PrimitiveInstance[Float](ic.mclass_type, val)
	end

	# The unique intance of the `true` value.
	var true_instance: Instance

	# The unique intance of the `false` value.
	var false_instance: Instance

	# The unique intance of the `null` value.
	var null_instance: Instance

	# Return a new array made of `values`.
	# The dynamic type of the result is Array[elttype].
	fun array_instance(values: Array[Instance], elttype: MType): Instance
	do
		assert not elttype.need_anchor
		var nat = new PrimitiveInstance[Array[Instance]](self.mainmodule.get_primitive_class("NativeArray").get_mtype([elttype]), values)
		var mtype = self.mainmodule.get_primitive_class("Array").get_mtype([elttype])
		var res = new MutableInstance(mtype)
		self.init_instance(res)
		self.send(self.force_get_primitive_method("with_native", mtype), [res, nat, self.int_instance(values.length)])
		return res
	end

	# Return a new native string initialized with `txt`
	fun native_string_instance(txt: String): Instance
	do
		var val = new Buffer.from(txt)
		val.add('\0')
		var ic = self.mainmodule.get_primitive_class("NativeString")
		return new PrimitiveInstance[Buffer](ic.mclass_type, val)
	end

	# The current frame used to store local variables of the current method executed
	fun frame: Frame do return frames.first

	# The stack of all frames. The first one is the current one.
	var frames: List[Frame] = new List[Frame]

	# Return a stack stace. One line per function
	fun stack_trace: String
	do
		var b = new Buffer
		b.append(",---- Stack trace -- - -  -\n")
		for f in frames do
			b.append("| {f.mpropdef} ({f.current_node.location})\n")
		end
		b.append("`------------------- - -  -")
		return b.to_s
	end

	# Exit the program with a message
	fun fatal(message: String)
	do
		if frames.is_empty then
			print message
		else
			self.frame.current_node.fatal(self, message)
		end
		exit(1)
	end

	# Debug on the current node
	fun debug(message: String)
	do
		if frames.is_empty then
			print message
		else
			self.frame.current_node.debug(message)
		end
	end

	# Store known method, used to trace methods as thez are reached
	var discover_call_trace: Set[MMethodDef] = new HashSet[MMethodDef]

	# Common code for calls to injected methods and normal methods
	fun call_commons(mpropdef: MMethodDef, args: Array[Instance]): Array[Instance]
	do
		var vararg_rank = mpropdef.msignature.vararg_rank
		if vararg_rank >= 0 then
			assert args.length >= mpropdef.msignature.arity + 1 # because of self
			var rawargs = args
			args = new Array[Instance]

			args.add(rawargs.first) # recv

			for i in [0..vararg_rank[ do
				args.add(rawargs[i+1])
			end

			var vararg_lastrank = vararg_rank + rawargs.length-1-mpropdef.msignature.arity
			var vararg = new Array[Instance]
			for i in [vararg_rank..vararg_lastrank] do
				vararg.add(rawargs[i+1])
			end
			# FIXME: its it to late to determine the vararg type, this should have been done during a previous analysis
			var elttype = mpropdef.msignature.mparameters[vararg_rank].mtype.anchor_to(self.mainmodule, args.first.mtype.as(MClassType))
			args.add(self.array_instance(vararg, elttype))

			for i in [vararg_lastrank+1..rawargs.length-1[ do
				args.add(rawargs[i+1])
			end
		end
		return args
	end

	# Execute `mpropdef` for a `args` (where `args[0]` is the receiver).
	# Return a falue if `mpropdef` is a function, or null if it is a procedure.
	# The call is direct/static. There is no message-seding/late-binding.
	fun call(mpropdef: MMethodDef, args: Array[Instance]): nullable Instance
	do
		args = call_commons(mpropdef, args)
		return call_without_varargs(mpropdef, args)
	end

	# Common code to call and this function
	#
	# Call only executes the variadic part, this avoids
	# double encapsulation of variadic parameters into an Array
	fun call_without_varargs(mpropdef: MMethodDef, args: Array[Instance]): nullable Instance
	do
		if self.modelbuilder.toolcontext.opt_discover_call_trace.value and not self.discover_call_trace.has(mpropdef) then
			self.discover_call_trace.add mpropdef
			self.debug("Discovered {mpropdef}")
		end
		if args.length < mpropdef.msignature.arity + 1 or args.length > mpropdef.msignature.arity + 1 then
			fatal("NOT YET IMPLEMENTED: Invalid arity for {mpropdef}. {args.length} arguments given.")
		end

		# Look for the AST node that implements the property
		var mproperty = mpropdef.mproperty
		if self.modelbuilder.mpropdef2npropdef.has_key(mpropdef) then
			var npropdef = self.modelbuilder.mpropdef2npropdef[mpropdef]
			self.parameter_check(npropdef, mpropdef, args)
			return npropdef.call(self, mpropdef, args)
		else if mproperty.name == "init" then
			var nclassdef = self.modelbuilder.mclassdef2nclassdef[mpropdef.mclassdef]
			self.parameter_check(nclassdef, mpropdef, args)
			return nclassdef.call(self, mpropdef, args)
		else
			fatal("Fatal Error: method {mpropdef} not found in the AST")
			abort
		end
	end

	# Generate type checks in the C code to check covariant parameters
	fun parameter_check(node: ANode, mpropdef: MMethodDef, args: Array[Instance])
	do
		var msignature = mpropdef.msignature
		for i in [0..msignature.arity[ do
			# skip test for vararg since the array is instantiated with the correct polymorphic type
			if msignature.vararg_rank == i then continue

			# skip if the cast is not required
			var origmtype =  mpropdef.mproperty.intro.msignature.mparameters[i].mtype
			if not origmtype.need_anchor then continue

			# get the parameter type
			var mtype = msignature.mparameters[i].mtype
			var anchor = args.first.mtype.as(MClassType)
			var amtype = mtype.anchor_to(self.mainmodule, anchor)
			if not args[i+1].mtype.is_subtype(self.mainmodule, anchor, amtype) then
				node.fatal(self, "Cast failed. Expected `{mtype}`, got `{args[i+1].mtype}`")
			end
		end
	end

	# Common code for runtime injected calls and normal calls
	fun send_commons(mproperty: MMethod, args: Array[Instance], mtype: MType): nullable Instance
	do
		if mtype isa MNullType then
			if mproperty.name == "==" then
				return self.bool_instance(args[0] == args[1])
			else if mproperty.name == "!=" then
				return self.bool_instance(args[0] != args[1])
			end
			#fatal("Reciever is null. {mproperty}. {args.join(" ")} {self.frame.current_node.class_name}")
			fatal("Reciever is null")
		end
		return null
	end

	# Execute `mproperty` for a `args` (where `args[0]` is the receiver).
	# Return a falue if `mproperty` is a function, or null if it is a procedure.
	# The call is polimotphic. There is a message-seding/late-bindng according to te receiver (args[0]).
	fun send(mproperty: MMethod, args: Array[Instance]): nullable Instance
	do
		var recv = args.first
		var mtype = recv.mtype
<<<<<<< HEAD
		var ret = send_commons(mproperty, args, mtype)
		if ret != null then return ret
=======
		if mtype isa MNullType then
			if mproperty.name == "==" then
				return self.bool_instance(args[0] == args[1])
			else if mproperty.name == "!=" then
				return self.bool_instance(args[0] != args[1])
			end
			#fatal("Receiver is null. {mproperty}. {args.join(" ")} {self.frame.current_node.class_name}")
			fatal("Receiver is null")
			abort
		end
>>>>>>> 433f3802
		var propdef = mproperty.lookup_first_definition(self.mainmodule, mtype)
		return self.call(propdef, args)
	end

	# Read the attribute `mproperty` of an instance `recv` and return its value.
	# If the attribute in not yet initialized, then aborts with an error message.
	fun read_attribute(mproperty: MAttribute, recv: Instance): Instance
	do
		assert recv isa MutableInstance
		if not recv.attributes.has_key(mproperty) then
			fatal("Uninitialized attribute {mproperty.name}")
			abort
		end
		return recv.attributes[mproperty]
	end

	# Collect attributes of a type in the order of their init
	fun collect_attr_propdef(mtype: MType): Array[AAttrPropdef]
	do
		var cache = self.collect_attr_propdef_cache
		if cache.has_key(mtype) then return cache[mtype]

		var res = new Array[AAttrPropdef]
		var cds = mtype.collect_mclassdefs(self.mainmodule).to_a
		self.mainmodule.linearize_mclassdefs(cds)
		for cd in cds do
			var n = self.modelbuilder.mclassdef2nclassdef[cd]
			for npropdef in n.n_propdefs do
				if npropdef isa AAttrPropdef then
					res.add(npropdef)
				end
			end
		end

		cache[mtype] = res
		return res
	end

	var collect_attr_propdef_cache = new HashMap[MType, Array[AAttrPropdef]]

	# Fill the initial values of the newly created instance `recv`.
	# `recv.mtype` is used to know what must be filled.
	fun init_instance(recv: Instance)
	do
		for npropdef in collect_attr_propdef(recv.mtype) do
			npropdef.init_expr(self, recv)
		end
	end

	# This function determine the correct type according the reciever of the current definition (self).
	fun unanchor_type(mtype: MType): MType
	do
		return mtype.anchor_to(self.mainmodule, self.frame.arguments.first.mtype.as(MClassType))
	end
end

# An instance represents a value of the executed program.
abstract class Instance
	# The dynamic type of the instance
	# ASSERT: not self.mtype.is_anchored
	var mtype: MType

	# return true if the instance is the true value.
	# return false if the instance is the true value.
	# else aborts
	fun is_true: Bool do abort

	# Return true if `self` IS `o` (using the Nit semantic of is)
	fun eq_is(o: Instance): Bool do return self.is_same_instance(o)

	# Human readable object identity "Type#number"
	redef fun to_s do return "{mtype}"

	# Return the integer value if the instance is an integer.
	# else aborts
	fun to_i: Int do abort

	# Return the integer value if the instance is a float.
	# else aborts
	fun to_f: Float do abort

	# The real value encapsulated if the instance is primitive.
	# Else aborts.
	fun val: Object do abort
end

# A instance with attribute (standards objects)
class MutableInstance
	super Instance

	# The values of the attributes
	var attributes: Map[MAttribute, Instance] = new HashMap[MAttribute, Instance]
end

# Special instance to handle primitives values (int, bool, etc.)
# The trick it just to encapsulate the <<real>> value
class PrimitiveInstance[E: Object]
	super Instance

	# The real value encapsulated
	redef var val: E

	init(mtype: MType, val: E)
	do
		super(mtype)
		self.val = val
	end

	redef fun is_true
	do
		if val == true then return true
		if val == false then return false
		abort
	end

	redef fun ==(o)
	do
		if not o isa PrimitiveInstance[Object] then return false
		return self.val == o.val
	end

	redef fun eq_is(o)
	do
		if not o isa PrimitiveInstance[Object] then return false
		return self.val.is_same_instance(o.val)
	end

	redef fun to_s do return "{mtype}#{val.object_id}({val})"

	redef fun to_i do return val.as(Int)

	redef fun to_f do return val.as(Float)
end

# Information about local variables in a running method
private class Frame
	# The current visited node
	# The node is stored by frame to keep a stack trace
	var current_node: ANode
	# The executed property.
	# A Method in case of a call, an attribute in case of a default initialization.
	var mpropdef: MPropDef
	# Arguments of the method (the first is te receiver
	var arguments: Array[Instance]
	# Mapping betwen a variable an the current value
	var map: Map[Variable, Instance] = new HashMap[Variable, Instance]
end

redef class ANode
	# Aborts the program with a message
	# `v` is used to know if a colored message is displayed or not
	private fun fatal(v: NaiveInterpreter, message: String)
	do
		if v.modelbuilder.toolcontext.opt_no_color.value == true then
			stderr.write("Runtime error: {message} ({location.file.filename}:{location.line_start})\n")
		else
			stderr.write("{location}: Runtime error: {message}\n{location.colored_line("0;31")}\n")
			stderr.write(v.stack_trace)
			stderr.write("\n")
		end
		exit(1)
	end
end

redef class APropdef
	# Execute a `mpropdef` associated with the current node.
	private fun call(v: NaiveInterpreter, mpropdef: MMethodDef, args: Array[Instance]): nullable Instance
	do
		fatal(v, "NOT YET IMPLEMENTED method kind {class_name}. {mpropdef}")
		abort
	end
end

redef class AConcreteMethPropdef

	redef fun call(v, mpropdef, args)
	do
		var f = new Frame(self, self.mpropdef.as(not null), args)
		call_commons(v, mpropdef, args, f)
		v.frames.shift
		if v.returnmark == f then
			v.returnmark = null
			var res = v.escapevalue
			v.escapevalue = null
			return res
		end
		return null
	end

	private fun call_commons(v: NaiveInterpreter, mpropdef: MMethodDef, args: Array[Instance], f: Frame)
	do
		for i in [0..mpropdef.msignature.arity[ do
			var variable = self.n_signature.n_params[i].variable
			assert variable != null
			f.map[variable] = args[i+1]
		end

		v.frames.unshift(f)

		# Call the implicit super-init
		var auto_super_inits = self.auto_super_inits
		if auto_super_inits != null then
			var selfarg = [args.first]
			for auto_super_init in auto_super_inits do
				if auto_super_init.intro.msignature.arity == 0 then
					v.send(auto_super_init, selfarg)
				else
					v.send(auto_super_init, args)
				end
			end
		end

		v.stmt(self.n_block)
	end
end

redef class AInternMethPropdef
	redef fun call(v, mpropdef, args)
	do
		var pname = mpropdef.mproperty.name
		var cname = mpropdef.mclassdef.mclass.name
		if pname == "output" then
			var recv = args.first
			recv.val.output
			return null
		else if pname == "object_id" then
			var recv = args.first
			if recv isa PrimitiveInstance[Object] then
				return v.int_instance(recv.val.object_id)
			else
				return v.int_instance(recv.object_id)
			end
		else if pname == "output_class_name" then
			var recv = args.first
			print recv.mtype
			return null
		else if pname == "native_class_name" then
			var recv = args.first
			var txt = recv.mtype.to_s
			return v.native_string_instance(txt)
		else if pname == "==" then
			# == is correclt redefined for instances
			return v.bool_instance(args[0] == args[1])
		else if pname == "!=" then
			return v.bool_instance(args[0] != args[1])
		else if pname == "is_same_type" then
			return v.bool_instance(args[0].mtype == args[1].mtype)
		else if pname == "is_same_instance" then
			return v.bool_instance(args[1] != null and args[0].eq_is(args[1]))
		else if pname == "exit" then
			exit(args[1].to_i)
			abort
		else if pname == "sys" then
			return v.mainobj
		else if cname == "Int" then
			if pname == "unary -" then
				return v.int_instance(-args[0].to_i)
			else if pname == "succ" then
				return v.int_instance(args[0].to_i + 1)
			else if pname == "prec" then
				return v.int_instance(args[0].to_i - 1)
			else if pname == "+" then
				return v.int_instance(args[0].to_i + args[1].to_i)
			else if pname == "-" then
				return v.int_instance(args[0].to_i - args[1].to_i)
			else if pname == "*" then
				return v.int_instance(args[0].to_i * args[1].to_i)
			else if pname == "%" then
				return v.int_instance(args[0].to_i % args[1].to_i)
			else if pname == "/" then
				return v.int_instance(args[0].to_i / args[1].to_i)
			else if pname == "<" then
				return v.bool_instance(args[0].to_i < args[1].to_i)
			else if pname == ">" then
				return v.bool_instance(args[0].to_i > args[1].to_i)
			else if pname == "<=" then
				return v.bool_instance(args[0].to_i <= args[1].to_i)
			else if pname == ">=" then
				return v.bool_instance(args[0].to_i >= args[1].to_i)
			else if pname == "<=>" then
				return v.int_instance(args[0].to_i <=> args[1].to_i)
			else if pname == "ascii" then
				return v.char_instance(args[0].to_i.ascii)
			else if pname == "to_f" then
				return v.float_instance(args[0].to_i.to_f)
			else if pname == "lshift" then
				return v.int_instance(args[0].to_i.lshift(args[1].to_i))
			else if pname == "rshift" then
				return v.int_instance(args[0].to_i.rshift(args[1].to_i))
			end
		else if cname == "Char" then
			var recv = args[0].val.as(Char)
			if pname == "ascii" then
				return v.int_instance(recv.ascii)
			else if pname == "succ" then
				return v.char_instance(recv.succ)
			else if pname == "prec" then
				return v.char_instance(recv.prec)
			else if pname == "<" then
				return v.bool_instance(recv < args[1].val.as(Char))
			else if pname == ">" then
				return v.bool_instance(recv > args[1].val.as(Char))
			else if pname == "<=" then
				return v.bool_instance(recv <= args[1].val.as(Char))
			else if pname == ">=" then
				return v.bool_instance(recv >= args[1].val.as(Char))
			else if pname == "<=>" then
				return v.int_instance(recv <=> args[1].val.as(Char))
			end
		else if cname == "Float" then
			var recv = args[0].to_f
			if pname == "unary -" then
				return v.float_instance(-recv)
			else if pname == "+" then
				return v.float_instance(recv + args[1].to_f)
			else if pname == "-" then
				return v.float_instance(recv - args[1].to_f)
			else if pname == "*" then
				return v.float_instance(recv * args[1].to_f)
			else if pname == "/" then
				return v.float_instance(recv / args[1].to_f)
			else if pname == "<" then
				return v.bool_instance(recv < args[1].to_f)
			else if pname == ">" then
				return v.bool_instance(recv > args[1].to_f)
			else if pname == "<=" then
				return v.bool_instance(recv <= args[1].to_f)
			else if pname == ">=" then
				return v.bool_instance(recv >= args[1].to_f)
			else if pname == "to_i" then
				return v.int_instance(recv.to_i)
			end
		else if cname == "NativeString" then
			var recvval = args.first.val.as(Buffer)
			if pname == "[]" then
				var arg1 = args[1].to_i
				if arg1 >= recvval.length or arg1 < 0 then
					debug("Illegal access on {recvval} for element {arg1}/{recvval.length}")
				end
				return v.char_instance(recvval.chars[arg1])
			else if pname == "[]=" then
				var arg1 = args[1].to_i
				if arg1 >= recvval.length or arg1 < 0 then
					debug("Illegal access on {recvval} for element {arg1}/{recvval.length}")
				end
				recvval.chars[arg1] = args[2].val.as(Char)
				return null
			else if pname == "copy_to" then
				# sig= copy_to(dest: NativeString, length: Int, from: Int, to: Int)
				var destval = args[1].val.as(Buffer)
				var lenval = args[2].to_i
				var fromval = args[3].to_i
				var toval = args[4].to_i
				if fromval < 0 then
					debug("Illegal access on {recvval} for element {fromval}/{recvval.length}")
				end
				if fromval + lenval >= recvval.length then
					debug("Illegal access on {recvval} for element {fromval}+{lenval}/{recvval.length}")
				end
				if toval < 0 then
					debug("Illegal access on {destval} for element {toval}/{destval.length}")
				end
				if toval + lenval >= destval.length then
					debug("Illegal access on {destval} for element {toval}+{lenval}/{destval.length}")
				end
				recvval.copy(fromval, lenval, destval, toval)
				return null
			else if pname == "atoi" then
				return v.int_instance(recvval.to_i)
			end
		else if pname == "calloc_string" then
			return v.native_string_instance("!" * args[1].to_i)
		else if cname == "NativeArray" then
			var recvval = args.first.val.as(Array[Instance])
			if pname == "[]" then
				if args[1].to_i >= recvval.length or args[1].to_i < 0 then
					debug("Illegal access on {recvval} for element {args[1].to_i}/{recvval.length}")
				end
				return recvval[args[1].to_i]
			else if pname == "[]=" then
				recvval[args[1].to_i] = args[2]
				return null
			else if pname == "copy_to" then
				recvval.copy(0, args[2].to_i, args[1].val.as(Array[Instance]), 0)
				return null
			end
		else if pname == "calloc_array" then
			var recvtype = args.first.mtype.as(MClassType)
			var mtype: MType
			mtype = recvtype.supertype_to(v.mainmodule, recvtype, v.mainmodule.get_primitive_class("ArrayCapable"))
			mtype = mtype.arguments.first
			var val = new Array[Instance].filled_with(v.null_instance, args[1].to_i)
			return new PrimitiveInstance[Array[Instance]](v.mainmodule.get_primitive_class("NativeArray").get_mtype([mtype]), val)
		else if pname == "native_argc" then
			return v.int_instance(v.arguments.length)
		else if pname == "native_argv" then
			var txt = v.arguments[args[1].to_i]
			return v.native_string_instance(txt)
		end
		fatal(v, "NOT YET IMPLEMENTED intern {mpropdef}")
		abort
	end
end

redef class AbstractArray[E]
	fun copy(start: Int, len: Int, dest: AbstractArray[E], new_start: Int)
	do
		self.copy_to(start, len, dest, new_start)
	end
end

redef class AExternInitPropdef
	redef fun call(v, mpropdef, args)
	do
		var pname = mpropdef.mproperty.name
		var cname = mpropdef.mclassdef.mclass.name
		if pname == "native_stdout" then
			return new PrimitiveInstance[OStream](mpropdef.mclassdef.mclass.mclass_type, stdout)
		else if pname == "native_stdin" then
			return new PrimitiveInstance[IStream](mpropdef.mclassdef.mclass.mclass_type, stdin)
		else if pname == "native_stderr" then
			return new PrimitiveInstance[OStream](mpropdef.mclassdef.mclass.mclass_type, stderr)
		else if pname == "io_open_read" then
			var a1 = args[1].val.as(Buffer)
			return new PrimitiveInstance[IStream](mpropdef.mclassdef.mclass.mclass_type, new IFStream.open(a1.to_s))
		else if pname == "io_open_write" then
			var a1 = args[1].val.as(Buffer)
			return new PrimitiveInstance[OStream](mpropdef.mclassdef.mclass.mclass_type, new OFStream.open(a1.to_s))
		end
		fatal(v, "NOT YET IMPLEMENTED extern init {mpropdef}")
		abort
	end
end

redef class AExternMethPropdef
	super TablesCapable
	redef fun call(v, mpropdef, args)
	do
		var pname = mpropdef.mproperty.name
		var cname = mpropdef.mclassdef.mclass.name
		if cname == "Int" then
			var recvval = args.first.val.as(Int)
			if pname == "rand" then
				var res = recvval.rand
				return v.int_instance(res)
			else if pname == "native_int_to_s" then
				return v.native_string_instance(recvval.to_s)
			end
		else if cname == "NativeFile" then
			var recvval = args.first.val
			if pname == "io_write" then
				var a1 = args[1].val.as(Buffer)
				recvval.as(OStream).write(a1.substring(0, args[2].to_i))
				return args[2]
			else if pname == "io_read" then
				var str = recvval.as(IStream).read(args[2].to_i)
				var a1 = args[1].val.as(Buffer)
				new Buffer.from(str).copy(0, str.length, a1, 0)
				return v.int_instance(str.length)
			else if pname == "io_close" then
				recvval.as(IOS).close
				return v.int_instance(0)
			end
		else if cname == "NativeString" then
			var recvval = args.first.val.as(Buffer)
			if pname == "file_exists" then
				return v.bool_instance(recvval.to_s.file_exists)
			else if pname == "file_mkdir" then
				recvval.to_s.mkdir
				return null
			else if pname == "file_chdir" then
				recvval.to_s.chdir
				return null
			else if pname == "file_realpath" then
				return v.native_string_instance(recvval.to_s.realpath)
			else if pname == "get_environ" then
				var txt = recvval.to_s.environ
				return v.native_string_instance(txt)
			else if pname == "system" then
				var res = sys.system(recvval.to_s)
				return v.int_instance(res)
			else if pname == "atof" then
				return v.float_instance(recvval.to_f)
			end
		else if cname == "Int" then
			if pname == "rand" then
				return v.int_instance(args[0].to_i.rand)
			end
		else if cname == "Float" then
			if pname == "cos" then
				return v.float_instance(args[0].to_f.cos)
			else if pname == "sin" then
				return v.float_instance(args[0].to_f.sin)
			else if pname == "tan" then
				return v.float_instance(args[0].to_f.tan)
			else if pname == "acos" then
				return v.float_instance(args[0].to_f.acos)
			else if pname == "asin" then
				return v.float_instance(args[0].to_f.asin)
			else if pname == "atan" then
				return v.float_instance(args[0].to_f.atan)
			else if pname == "sqrt" then
				return v.float_instance(args[0].to_f.sqrt)
			else if pname == "exp" then
				return v.float_instance(args[0].to_f.exp)
			else if pname == "log" then
				return v.float_instance(args[0].to_f.log)
			else if pname == "pow" then
				return v.float_instance(args[0].to_f.pow(args[1].to_f))
			else if pname == "rand" then
				return v.float_instance(args[0].to_f.rand)
			end
		else if pname == "native_argc" then
			return v.int_instance(v.arguments.length)
		else if pname == "native_argv" then
			var txt = v.arguments[args[1].to_i]
			return v.native_string_instance(txt)
		else if pname == "get_time" then
			return v.int_instance(get_time)
		else if pname == "srand_from" then
			srand_from(args[1].to_i)
			return null
		else if pname == "atan2" then
			return v.float_instance(atan2(args[1].to_f, args[2].to_f))
		else if pname == "pi" then
			return v.float_instance(pi)
		else if pname == "lexer_goto" then
			return v.int_instance(lexer_goto(args[1].to_i, args[2].to_i))
		else if pname == "lexer_accept" then
			return v.int_instance(lexer_accept(args[1].to_i))
		else if pname == "parser_goto" then
			return v.int_instance(parser_goto(args[1].to_i, args[2].to_i))
		else if pname == "parser_action" then
			return v.int_instance(parser_action(args[1].to_i, args[2].to_i))
		else if pname == "file_getcwd" then
			return v.native_string_instance(getcwd)
		end
		fatal(v, "NOT YET IMPLEMENTED extern {mpropdef}")
		abort
	end
end

redef class AAttrPropdef
	redef fun call(v, mpropdef, args)
	do
		var recv = args.first
		assert recv isa MutableInstance
		var attr = self.mpropdef.mproperty
		if args.length == 1 then
			return v.read_attribute(attr, recv)
		else
			assert args.length == 2
			recv.attributes[attr] = args[1]
			return null
		end
	end

	# Evaluate and set the default value of the attribute in `recv`
	private fun init_expr(v: NaiveInterpreter, recv: Instance)
	do
		assert recv isa MutableInstance
		var nexpr = self.n_expr
		if nexpr != null then
			var f = new Frame(self, self.mpropdef.as(not null), [recv])
			v.frames.unshift(f)
			var val = v.expr(nexpr)
			assert val != null
			v.frames.shift
			assert not v.is_escaping
			recv.attributes[self.mpropdef.mproperty] = val
			return
		end
		var mtype = self.mpropdef.static_mtype.as(not null)
		mtype = mtype.anchor_to(v.mainmodule, recv.mtype.as(MClassType))
		if mtype isa MNullableType then
			recv.attributes[self.mpropdef.mproperty] = v.null_instance
		end
	end
end

redef class ADeferredMethPropdef
	redef fun call(v, mpropdef, args)
	do
		fatal(v, "Abstract method `{mpropdef.mproperty.name}` called on `{args.first.mtype}`")
		abort
	end
end

redef class AClassdef
	# Execute an implicit `mpropdef` associated with the current node.
	private fun call(v: NaiveInterpreter, mpropdef: MMethodDef, args: Array[Instance]): nullable Instance
	do
		var super_inits = self.super_inits
		if super_inits != null then
			assert args.length == 1
			for su in super_inits do
				v.send(su, args)
			end
			return null
		end
		var recv = args.first
		assert recv isa MutableInstance
		var i = 1
		# Collect undefined attributes
		for npropdef in self.n_propdefs do
			if npropdef isa AAttrPropdef and npropdef.n_expr == null then
				recv.attributes[npropdef.mpropdef.mproperty] = args[i]
				i += 1
			end
		end
		return null
	end
end

redef class AExpr
	# Evaluate the node as a possible expression.
	# Return a possible value
	# NOTE: Do not call this method directly, but use `v.expr`
	# This method is here to be implemented by subclasses.
	private fun expr(v: NaiveInterpreter): nullable Instance
	do
		fatal(v, "NOT YET IMPLEMENTED expr {class_name}")
		abort
	end

	# Evaluate the node as a statement.
	# NOTE: Do not call this method directly, but use `v.stmt`
	# This method is here to be implemented by subclasses (no need to return something).
	private fun stmt(v: NaiveInterpreter)
	do
		expr(v)
	end

end

redef class ABlockExpr
	redef fun expr(v)
	do
		var last = self.n_expr.last
		for e in self.n_expr do
			if e == last then break
			v.stmt(e)
			if v.is_escaping then return null
		end
		return last.expr(v)
	end

	redef fun stmt(v)
	do
		for e in self.n_expr do
			v.stmt(e)
			if v.is_escaping then return
		end
	end
end

redef class AVardeclExpr
	redef fun stmt(v)
	do
		var ne = self.n_expr
		if ne != null then
			var i = v.expr(ne)
			if i == null then return
			v.frame.map[self.variable.as(not null)] = i
		end
	end
end

redef class AVarExpr
	redef fun expr(v)
	do
		return v.frame.map[self.variable.as(not null)]
	end
end

redef class AVarAssignExpr
	redef fun expr(v)
	do
		var i = v.expr(self.n_value)
		if i == null then return null
		v.frame.map[self.variable.as(not null)] = i
		return i
	end
end

redef class AVarReassignExpr
	redef fun stmt(v)
	do
		var vari = v.frame.map[self.variable.as(not null)]
		var value = v.expr(self.n_value)
		if value == null then return
		var res = v.send(reassign_callsite.mproperty, [vari, value])
		assert res != null
		v.frame.map[self.variable.as(not null)] = res
	end
end

redef class ASelfExpr
	redef fun expr(v)
	do
		return v.frame.arguments.first
	end
end

redef class AContinueExpr
	redef fun stmt(v)
	do
		var ne = self.n_expr
		if ne != null then
			var i = v.expr(ne)
			if i == null then return
			v.escapevalue = i
		end
		v.continuemark = self.escapemark
	end
end

redef class ABreakExpr
	redef fun stmt(v)
	do
		var ne = self.n_expr
		if ne != null then
			var i = v.expr(ne)
			if i == null then return
			v.escapevalue = i
		end
		v.breakmark = self.escapemark
	end
end

redef class AReturnExpr
	redef fun stmt(v)
	do
		var ne = self.n_expr
		if ne != null then
			var i = v.expr(ne)
			if i == null then return
			v.escapevalue = i
		end
		v.returnmark = v.frame
	end
end

redef class AAbortExpr
	redef fun stmt(v)
	do
		fatal(v, "Aborted")
		exit(1)
	end
end

redef class AIfExpr
	redef fun expr(v)
	do
		var cond = v.expr(self.n_expr)
		if cond == null then return null
		if cond.is_true then
			return v.expr(self.n_then.as(not null))
		else
			return v.expr(self.n_else.as(not null))
		end
	end

	redef fun stmt(v)
	do
		var cond = v.expr(self.n_expr)
		if cond == null then return
		if cond.is_true then
			v.stmt(self.n_then)
		else
			v.stmt(self.n_else)
		end
	end
end

redef class AIfexprExpr
	redef fun expr(v)
	do
		var cond = v.expr(self.n_expr)
		if cond == null then return null
		if cond.is_true then
			return v.expr(self.n_then)
		else
			return v.expr(self.n_else)
		end
	end
end

redef class ADoExpr
	redef fun stmt(v)
	do
		v.stmt(self.n_block)
		v.is_break(self.escapemark) # Clear the break (if any)
	end
end

redef class AWhileExpr
	redef fun stmt(v)
	do
		loop
			var cond = v.expr(self.n_expr)
			if cond == null then return
			if not cond.is_true then return
			v.stmt(self.n_block)
			if v.is_break(self.escapemark) then return
			v.is_continue(self.escapemark) # Clear the break
			if v.is_escaping then return
		end
	end
end

redef class ALoopExpr
	redef fun stmt(v)
	do
		loop
			v.stmt(self.n_block)
			if v.is_break(self.escapemark) then return
			v.is_continue(self.escapemark) # Clear the break
			if v.is_escaping then return
		end
	end
end

redef class AForExpr
	redef fun stmt(v)
	do
		var col = v.expr(self.n_expr)
		if col == null then return
		if col.mtype isa MNullType then fatal(v, "Receiver is null")

		#self.debug("col {col}")
		var iter = v.send(v.force_get_primitive_method("iterator", col.mtype), [col]).as(not null)
		#self.debug("iter {iter}")
		loop
			var isok = v.send(v.force_get_primitive_method("is_ok", iter.mtype), [iter]).as(not null)
			if not isok.is_true then return
			if self.variables.length == 1 then
				var item = v.send(v.force_get_primitive_method("item", iter.mtype), [iter]).as(not null)
				#self.debug("item {item}")
				v.frame.map[self.variables.first] = item
			else if self.variables.length == 2 then
				var key = v.send(v.force_get_primitive_method("key", iter.mtype), [iter]).as(not null)
				v.frame.map[self.variables[0]] = key
				var item = v.send(v.force_get_primitive_method("item", iter.mtype), [iter]).as(not null)
				v.frame.map[self.variables[1]] = item
			else
				abort
			end
			v.stmt(self.n_block)
			if v.is_break(self.escapemark) then return
			v.is_continue(self.escapemark) # Clear the break
			if v.is_escaping then return
			v.send(v.force_get_primitive_method("next", iter.mtype), [iter])
		end
	end
end

redef class AAssertExpr
	redef fun stmt(v)
	do
		var cond = v.expr(self.n_expr)
		if cond == null then return
		if not cond.is_true then
			v.stmt(self.n_else)
			if v.is_escaping then return
			var nid = self.n_id
			if nid != null then
				fatal(v, "Assert '{nid.text}' failed")
			else
				fatal(v, "Assert failed")
			end
			exit(1)
		end
	end
end

redef class AOrExpr
	redef fun expr(v)
	do
		var cond = v.expr(self.n_expr)
		if cond == null then return null
		if cond.is_true then return cond
		return v.expr(self.n_expr2)
	end
end

redef class AImpliesExpr
	redef fun expr(v)
	do
		var cond = v.expr(self.n_expr)
		if cond == null then return null
		if not cond.is_true then return v.true_instance
		return v.expr(self.n_expr2)
	end
end

redef class AAndExpr
	redef fun expr(v)
	do
		var cond = v.expr(self.n_expr)
		if cond == null then return null
		if not cond.is_true then return cond
		return v.expr(self.n_expr2)
	end
end

redef class ANotExpr
	redef fun expr(v)
	do
		var cond = v.expr(self.n_expr)
		if cond == null then return null
		return v.bool_instance(not cond.is_true)
	end
end

redef class AOrElseExpr
	redef fun expr(v)
	do
		var i = v.expr(self.n_expr)
		if i == null then return null
		if i != v.null_instance then return i
		return v.expr(self.n_expr2)
	end
end

redef class AIntExpr
	redef fun expr(v)
	do
		return v.int_instance(self.value.as(not null))
	end
end

redef class AFloatExpr
	redef fun expr(v)
	do
		return v.float_instance(self.value.as(not null))
	end
end

redef class ACharExpr
	redef fun expr(v)
	do
		return v.char_instance(self.value.as(not null))
	end
end

redef class AArrayExpr
	redef fun expr(v)
	do
		var val = new Array[Instance]
		for nexpr in self.n_exprs.n_exprs do
			var i = v.expr(nexpr)
			if i == null then return null
			val.add(i)
		end
		var mtype = v.unanchor_type(self.mtype.as(not null)).as(MClassType)
		var elttype = mtype.arguments.first
		return v.array_instance(val, elttype)
	end
end

redef class AStringFormExpr
	redef fun expr(v)
	do
		var txt = self.value.as(not null)
		var nat = v.native_string_instance(txt)
		var res = v.send(v.force_get_primitive_method("to_s", nat.mtype), [nat]).as(not null)
		return res
	end
end

redef class ASuperstringExpr
	redef fun expr(v)
	do
		var array = new Array[Instance]
		for nexpr in n_exprs do
			var i = v.expr(nexpr)
			if i == null then return null
			array.add(i)
		end
		var i = v.array_instance(array, v.mainmodule.get_primitive_class("Object").mclass_type)
		var res = v.send(v.force_get_primitive_method("to_s", i.mtype), [i])
		assert res != null
		return res
	end
end

redef class ACrangeExpr
	redef fun expr(v)
	do
		var e1 = v.expr(self.n_expr)
		if e1 == null then return null
		var e2 = v.expr(self.n_expr2)
		if e2 == null then return null
		var mtype = v.unanchor_type(self.mtype.as(not null))
		var res = new MutableInstance(mtype)
		v.init_instance(res)
		v.send(v.force_get_primitive_method("init", mtype), [res, e1, e2])
		return res
	end
end

redef class AOrangeExpr
	redef fun expr(v)
	do
		var e1 = v.expr(self.n_expr)
		if e1 == null then return null
		var e2 = v.expr(self.n_expr2)
		if e2 == null then return null
		var mtype = v.unanchor_type(self.mtype.as(not null))
		var res = new MutableInstance(mtype)
		v.init_instance(res)
		v.send(v.force_get_primitive_method("without_last", mtype), [res, e1, e2])
		return res
	end
end

redef class ATrueExpr
	redef fun expr(v)
	do
		return v.bool_instance(true)
	end
end

redef class AFalseExpr
	redef fun expr(v)
	do
		return v.bool_instance(false)
	end
end

redef class ANullExpr
	redef fun expr(v)
	do
		return v.null_instance
	end
end

redef class AIsaExpr
	redef fun expr(v)
	do
		var i = v.expr(self.n_expr)
		if i == null then return null
		var mtype = v.unanchor_type(self.cast_type.as(not null))
		return v.bool_instance(v.is_subtype(i.mtype, mtype))
	end
end

redef class AAsCastExpr
	redef fun expr(v)
	do
		var i = v.expr(self.n_expr)
		if i == null then return null
		var mtype = self.mtype.as(not null)
		var amtype = v.unanchor_type(mtype)
		if not v.is_subtype(i.mtype, amtype) then
			fatal(v, "Cast failed. Expected `{amtype}`, got `{i.mtype}`")
		end
		return i
	end
end

redef class AAsNotnullExpr
	redef fun expr(v)
	do
		var i = v.expr(self.n_expr)
		if i == null then return null
		var mtype = v.unanchor_type(self.mtype.as(not null))
		if i.mtype isa MNullType then
			fatal(v, "Cast failed")
		end
		return i
	end
end

redef class AParExpr
	redef fun expr(v)
	do
		return v.expr(self.n_expr)
	end
end

redef class AOnceExpr
	redef fun expr(v)
	do
		if v.onces.has_key(self) then
			return v.onces[self]
		else
			var res = v.expr(self.n_expr)
			if res == null then return null
			v.onces[self] = res
			return res
		end
	end
end

redef class ASendExpr
	redef fun expr(v)
	do
		var recv = v.expr(self.n_expr)
		if recv == null then return null
		var args = [recv]
		for a in self.raw_arguments.as(not null) do
			var i = v.expr(a)
			if i == null then return null
			args.add(i)
		end

		var res = v.send(callsite.mproperty, args)
		return res
	end
end

redef class ASendReassignFormExpr
	redef fun stmt(v)
	do
		var recv = v.expr(self.n_expr)
		if recv == null then return
		var args = [recv]
		for a in self.raw_arguments.as(not null) do
			var i = v.expr(a)
			if i == null then return
			args.add(i)
		end
		var value = v.expr(self.n_value)
		if value == null then return

		var read = v.send(callsite.mproperty, args)
		assert read != null

		var write = v.send(reassign_callsite.mproperty, [read, value])
		assert write != null

		args.add(write)

		v.send(write_callsite.mproperty, args)
	end
end

redef class ASuperExpr
	redef fun expr(v)
	do
		var recv = v.frame.arguments.first
		var args = [recv]
		for a in self.n_args.n_exprs do
			var i = v.expr(a)
			if i == null then return null
			args.add(i)
		end
		if args.length == 1 then
			args = v.frame.arguments
		end

		var callsite = self.callsite
		if callsite != null then
			if callsite.mproperty.intro.msignature.arity == 0 then
				args = [recv]
			end
			# Super init call
			var res = v.send(callsite.mproperty, args)
			return res
		end

		# stantard call-next-method
		var mpropdef = v.frame.mpropdef
		mpropdef = mpropdef.lookup_next_definition(v.mainmodule, recv.mtype)
		assert mpropdef isa MMethodDef
		var res = v.call_without_varargs(mpropdef, args)
		return res
	end
end

redef class ANewExpr
	redef fun expr(v)
	do
		var mtype = v.unanchor_type(self.mtype.as(not null))
		var recv: Instance = new MutableInstance(mtype)
		v.init_instance(recv)
		var args = [recv]
		for a in self.n_args.n_exprs do
			var i = v.expr(a)
			if i == null then return null
			args.add(i)
		end
		var res2 = v.send(callsite.mproperty, args)
		if res2 != null then
			#self.debug("got {res2} from {mproperty}. drop {recv}")
			return res2
		end
		return recv
	end
end

redef class AAttrExpr
	redef fun expr(v)
	do
		var recv = v.expr(self.n_expr)
		if recv == null then return null
		if recv.mtype isa MNullType then fatal(v, "Receiver is null")
		var mproperty = self.mproperty.as(not null)
		return v.read_attribute(mproperty, recv)
	end
end

redef class AAttrAssignExpr
	redef fun stmt(v)
	do
		var recv = v.expr(self.n_expr)
		if recv == null then return
		if recv.mtype isa MNullType then fatal(v, "Receiver is null")
		var i = v.expr(self.n_value)
		if i == null then return
		var mproperty = self.mproperty.as(not null)
		assert recv isa MutableInstance
		recv.attributes[mproperty] = i
	end
end

redef class AAttrReassignExpr
	redef fun stmt(v)
	do
		var recv = v.expr(self.n_expr)
		if recv == null then return
		if recv.mtype isa MNullType then fatal(v, "Receiver is null")
		var value = v.expr(self.n_value)
		if value == null then return
		var mproperty = self.mproperty.as(not null)
		var attr = v.read_attribute(mproperty, recv)
		var res = v.send(reassign_callsite.mproperty, [attr, value])
		assert res != null
		assert recv isa MutableInstance
		recv.attributes[mproperty] = res
	end
end

redef class AIssetAttrExpr
	redef fun expr(v)
	do
		var recv = v.expr(self.n_expr)
		if recv == null then return null
		if recv.mtype isa MNullType then fatal(v, "Receiver is null")
		var mproperty = self.mproperty.as(not null)
		assert recv isa MutableInstance
		return v.bool_instance(recv.attributes.has_key(mproperty))
	end
end

redef class ADebugTypeExpr
	redef fun stmt(v)
	do
		# do nothing
	end
end<|MERGE_RESOLUTION|>--- conflicted
+++ resolved
@@ -398,8 +398,8 @@
 			else if mproperty.name == "!=" then
 				return self.bool_instance(args[0] != args[1])
 			end
-			#fatal("Reciever is null. {mproperty}. {args.join(" ")} {self.frame.current_node.class_name}")
-			fatal("Reciever is null")
+			#fatal("Receiver is null. {mproperty}. {args.join(" ")} {self.frame.current_node.class_name}")
+			fatal("Receiver is null")
 		end
 		return null
 	end
@@ -411,21 +411,8 @@
 	do
 		var recv = args.first
 		var mtype = recv.mtype
-<<<<<<< HEAD
 		var ret = send_commons(mproperty, args, mtype)
 		if ret != null then return ret
-=======
-		if mtype isa MNullType then
-			if mproperty.name == "==" then
-				return self.bool_instance(args[0] == args[1])
-			else if mproperty.name == "!=" then
-				return self.bool_instance(args[0] != args[1])
-			end
-			#fatal("Receiver is null. {mproperty}. {args.join(" ")} {self.frame.current_node.class_name}")
-			fatal("Receiver is null")
-			abort
-		end
->>>>>>> 433f3802
 		var propdef = mproperty.lookup_first_definition(self.mainmodule, mtype)
 		return self.call(propdef, args)
 	end
