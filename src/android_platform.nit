--- conflicted
+++ resolved
@@ -240,12 +240,9 @@
 
 	redef fun compile_c_code(compiler, compile_dir)
 	do
-<<<<<<< HEAD
 		var android_project_root = android_project_root.as(not null)
-=======
 		var release = toolcontext.opt_release.value
 
->>>>>>> d5ca3452
 		# Compile C code (and thus Nit)
 		toolcontext.exec_and_check(["ndk-build", "-s", "-j", "4", "-C", android_project_root])
 
