--- conflicted
+++ resolved
@@ -52,16 +52,6 @@
 
 	redef fun write_files(compiler, compile_dir, cfiles)
 	do
-<<<<<<< HEAD
-		var app_name = compiler.mainmodule.name
-		var app_package = "org.nitlanguage.{app_name}"
-		var app_version = "0.1"
-
-		var args = ["android", "-s", "create", "project", "--name", app_name,
-			"--target", "android-10", "--path", android_project_root,
-			"--package", app_package, "--activity", app_name]
-		toolcontext.exec_and_check(args, "Android project error")
-=======
 		var project = toolcontext.modelbuilder.android_project_for(compiler.mainmodule)
 		var short_project_name = compiler.mainmodule.name
 
@@ -82,8 +72,7 @@
 			"--path", android_project_root,
 			"--package", app_package,
 			"--activity", short_project_name]
-		toolcontext.exec_and_check(args)
->>>>>>> 5d94dff1
+		toolcontext.exec_and_check(args, "Android project error")
 
 		# create compile_dir
 		var dir = "{android_project_root}/jni/"
