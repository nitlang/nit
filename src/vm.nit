--- conflicted
+++ resolved
@@ -268,8 +268,8 @@
 	`}
 
 	# Return the attribute value in `instance` with a direct access (SST)
-	#     `instance` is the attributes array of the receiver
-	#     `offset` is the absolute offset of this attribute
+	# * `instance` is the attributes array of the receiver
+	# * `offset` is the absolute offset of this attribute
 	private fun read_attribute_sst(instance: Pointer, offset: Int): Instance `{
 		/* We can make a direct access to the attribute value
 		   because this attribute is always at the same position
@@ -317,9 +317,9 @@
 	`}
 
 	# Replace the value of an attribute in an instance with direct access
-	#     `instance` is the attributes array of the receiver
-	#     `offset` is the absolute offset of this attribute
-	#     `value` is the new value for this attribute
+	# * `instance` is the attributes array of the receiver
+	# * `offset` is the absolute offset of this attribute
+	# * `value` is the new value for this attribute
 	private fun write_attribute_sst(instance: Pointer, offset: Int, value: Instance) `{
 		// Direct access to the position with the absolute offset
 		((Instance *)instance)[offset] = value;
@@ -591,17 +591,10 @@
 		return res
 	end
 
-<<<<<<< HEAD
-	# Update positions of self class in `parent`
+	# Update positions of the class `cl`
 	# * `attributes_offset`: absolute offset of introduced attributes
 	# * `methods_offset`: absolute offset of introduced methods
-	private fun update_positions(attributes_offsets: Int, methods_offset:Int, parent: MClass)
-=======
-	# Update positions of the class `cl`
-	#     `attributes_offset`: absolute offset of introduced attributes
-	#     `methods_offset`: absolute offset of introduced methods
 	private fun update_positions(attributes_offsets: Int, methods_offset:Int, cl: MClass)
->>>>>>> 1864f47d
 	do
 		positions_attributes[cl] = attributes_offsets
 		positions_methods[cl] = methods_offset
