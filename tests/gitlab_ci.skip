emscripten
java
glsl
mpi
objc
<<<<<<< HEAD
postgres
nitrpg
=======
action_nitro
asteronits
>>>>>>> 01a0edd3
wiringPi<|MERGE_RESOLUTION|>--- conflicted
+++ resolved
@@ -3,11 +3,4 @@
 glsl
 mpi
 objc
-<<<<<<< HEAD
-postgres
-nitrpg
-=======
-action_nitro
-asteronits
->>>>>>> 01a0edd3
 wiringPi