--- conflicted
+++ resolved
@@ -88,12 +88,8 @@
 
 	redef fun close
 	do
-<<<<<<< HEAD
-		_file.io_close
-=======
 		if _file.address_is_null then return
 		var i = _file.io_close
->>>>>>> 8b01f3e8
 		_buffer.clear
 		end_reached = true
 	end
@@ -157,9 +153,6 @@
 
 	redef fun close
 	do
-<<<<<<< HEAD
-		_file.io_close
-=======
 		if _file.address_is_null then
 			if last_error != null then return
 			last_error = new IOError("Cannot close unopened write stream")
@@ -170,7 +163,6 @@
 		if i != 0 then
 			last_error = new IOError("Close failed due to error {sys.errno.strerror}")
 		end
->>>>>>> 8b01f3e8
 		_is_writable = false
 	end
 	redef var is_writable = false
