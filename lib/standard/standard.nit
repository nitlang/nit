--- conflicted
+++ resolved
@@ -15,11 +15,8 @@
 # This module is implicitly imported by every module.
 module standard
 
-<<<<<<< HEAD
 import posix
-=======
 import ropes
->>>>>>> 9fa18aed
 import environ 
 import time
 import string_search
