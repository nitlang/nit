--- conflicted
+++ resolved
@@ -482,15 +482,10 @@
 		var my_items = self._items
 		var its_items = other._items
 
-<<<<<<< HEAD
-		var self_upper_bound = self._length + currIdSelf
-		var other_upper_bound = s._length + currIdOther
-=======
 		var my_length = self._length
 		var its_length = other._length
 
 		var max_iterations = curr_id_self + my_length
->>>>>>> 59792fba
 
 		while curr_id_self < max_iterations do
 			my_curr_char = my_items[curr_id_self]
@@ -505,16 +500,7 @@
 			curr_id_other += 1
 		end
 
-		if my_length != its_length then
-			if my_length < its_length then return true
-			return false
-		end
-
-		if self._length < s._length then
-			return true
-		else
-			return false
-		end
+		return my_length < its_length
 	end
 
 	# The concatenation of `self' with `r'
