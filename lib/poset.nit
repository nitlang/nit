# This file is part of NIT ( http://www.nitlanguage.org ).
#
# Copyright 2012 Jean Privat <jean@pryen.org>
#
# Licensed under the Apache License, Version 2.0 (the "License");
# you may not use this file except in compliance with the License.
# You may obtain a copy of the License at
#
#     http://www.apache.org/licenses/LICENSE-2.0
#
# Unless required by applicable law or agreed to in writing, software
# distributed under the License is distributed on an "AS IS" BASIS,
# WITHOUT WARRANTIES OR CONDITIONS OF ANY KIND, either express or implied.
# See the License for the specific language governing permissions and
# limitations under the License.

# Pre order sets and partial order set (ie hierarchies)
module poset

# Pre-order set graph.
# This class models an incremental pre-order graph where new nodes and edges can be added (but not removed).
# Pre-order graph has two characteristics:
#  * reflexivity: an element is in relation with itself (ie `self.has(e) implies self.has_edge(e,e)`)
#  * transitivity: `(self.has_edge(e,f) and self.has_edge(f,g)) implies self.has_edge(e,g)`
#
# Nodes and edges are added to the POSet.
#
# ~~~
# var pos = new POSet[String]
# pos.add_edge("A", "B") # add A->B
# pos.add_edge("B", "C") # add B->C
# pos.add_node("D") # add unconnected node "D"
#
# # A -> B -> C    D
#
# assert pos.has_edge("A", "B") == true  # direct
# ~~~
#
# Since a poset is transitive, direct and indirect edges are considered by default.
# Direct edges (transitive-reduction) can also be considered independently.
#
# ~~~
# assert pos.has_edge("A", "C") == true  # indirect
# assert pos.has_edge("A", "D") == false # no edge
# assert pos.has_edge("B", "A") == false # edges are directed
#
# assert pos.has_direct_edge("A", "B") == true  # direct
# assert pos.has_direct_edge("A", "C") == false # indirect
# ~~~
#
# POSet are dynamic.
# It means that the transitivity is updated while new nodes and edges are added.
# The transitive-reduction (*direct edges*)) is also updated,
# so adding new edges can make some direct edge to disappear.
#
# ~~~
# pos.add_edge("A","D")
# pos.add_edge("D","B")
# pos.add_edge("A","E")
# pos.add_edge("E","C")
#
# # A -> D -> B
# # |         |
# # v         v
# # E ------> C
#
# assert pos.has_edge("D", "C") == true # new indirect edge
# assert pos.has_edge("A", "B") == true # still an edge
# assert pos.has_direct_edge("A", "B") == false  # but no-more a direct one
# ~~~
#
# Thanks to the `[]` method, elements can be considered relatively to the poset.
# SEE `POSetElement`
class POSet[E: Object]
	super Collection[E]
	super Comparator

	redef type COMPARED: E is fixed

	redef fun iterator do return elements.keys.iterator

	# All the nodes
	private var elements = new HashMap[E, POSetElement[E]]

	redef fun has(e) do return self.elements.keys.has(e)

	# Add a node (an element) to the posed
	# The new element is added unconnected to any other nodes (it is both a new root and a new leaf).
	# Return the POSetElement associated to `e`.
	# If `e` is already present in the POSet then just return the POSetElement (usually you will prefer []) is this case.
	fun add_node(e: E): POSetElement[E]
	do
		if elements.keys.has(e) then return self.elements[e]
		var poe = new POSetElement[E](self, e, elements.length)
		poe.tos.add(e)
		poe.froms.add(e)
		self.elements[e] = poe
		return poe
	end

	# Return a view of `e` in the poset.
	# This allows to view the elements in their relation with others elements.
	#
<<<<<<< HEAD
	#     var poset = new POSet[String]
	#     poset.add_chain(["A", "B", "D"])
	#     poset.add_chain(["A", "C", "D"])
	#     var a = poset["A"]
	#     assert a.direct_greaters.has_exactly(["B", "C"])
	#     assert a.greaters.has_exactly(["A", "B", "C", "D"])
	#     assert a.direct_smallers.is_empty
=======
	# ~~~nitish
	# var poset: POSet[Something] # ...
	# for x in poset do
	#     for y in poset[x].direct_greaters do
	#         print "{x} -> {y}"
	#     end
	# end
	# ~~~
>>>>>>> 3963d712
	#
	# REQUIRE: has(e)
	fun [](e: E): POSetElement[E]
	do
		assert elements.keys.has(e)
		return self.elements[e]
	end

	# Add an edge from `f` to `t`.
	# Because a POSet is transitive, all transitive edges are also added to the graph.
	# If the edge already exists, the this function does nothing.
	#
	# ~~~
	# var pos = new POSet[String]
	# pos.add_edge("A", "B") # add A->B
	# assert pos.has_edge("A", "C") == false
	# pos.add_edge("B", "C") # add B->C
	# assert pos.has_edge("A", "C") == true
	# ~~~
	#
	# If a reverse edge (from `t` to `f`) already exists, a loop is created.
	#
	# FIXME: Do something clever to manage loops.
	fun add_edge(f, t: E)
	do
		var fe = add_node(f)
		var te = add_node(t)
		# Skip if edge already present
		if fe.tos.has(t) then return
		# Add the edge and close the transitivity
		for ff in fe.froms do
			var ffe = self.elements[ff]
			for tt in te.tos do
				var tte = self.elements[tt]
				tte.froms.add ff
				ffe.tos.add tt
			end
		end
		# Update the transitive reduction
		if te.tos.has(f) then return # Skip the reduction if there is a loop

		for x in te.dfroms.to_a do
			var xe = self.elements[x]
			if xe.tos.has(f) then
				te.dfroms.remove(x)
				xe.dtos.remove(t)
			end
		end
		for x in fe.dtos.to_a do
			var xe = self.elements[x]
			if xe.froms.has(t) then
				xe.dfroms.remove(f)
				fe.dtos.remove(x)
			end
		end
		fe.dtos.add t
		te.dfroms.add f
	end

	# Add an edge between all elements of `es` in order.
	#
	# ~~~~
	# var pos = new POSet[String]
	# pos.add_chain(["A", "B", "C", "D"])
	# assert pos.has_direct_edge("A", "B")
	# assert pos.has_direct_edge("B", "C")
	# assert pos.has_direct_edge("C", "D")
	# ~~~~
	fun add_chain(es: SequenceRead[E])
	do
		if es.is_empty then return
		var i = es.iterator
		var e = i.item
		i.next
		for f in i do
			add_edge(e, f)
			e = f
		end
	end

	# Is there an edge (transitive or not) from `f` to `t`?
	#
	# SEE: `add_edge`
	#
	# Since the POSet is reflexive, true is returned if `f == t`.
	#
	# ~~~
	# var pos = new POSet[String]
	# pos.add_node("A")
	# assert pos.has_edge("A", "A") == true
	# ~~~
	fun has_edge(f,t: E): Bool
	do
		if not elements.keys.has(f) then return false
		var fe = self.elements[f]
		return fe.tos.has(t)
	end

	# Is there a direct edge from `f` to `t`?
	#
	# ~~~
	# var pos = new POSet[String]
	# pos.add_chain(["A", "B", "C"]) # add A->B->C
	# assert pos.has_direct_edge("A", "B") == true
	# assert pos.has_direct_edge("A", "C") == false
	# assert pos.has_edge("A", "C")        == true
	# ~~~
	#
	# Note that because of loops, the result may not be the expected one.
	fun has_direct_edge(f,t: E): Bool
	do
		if not elements.keys.has(f) then return false
		var fe = self.elements[f]
		return fe.dtos.has(t)
	end

	# Write the POSet as a graphviz digraph.
	#
	# Nodes are identified with their `to_s`.
	# Edges are unlabeled.
	fun write_dot(f: OStream)
	do
		f.write "digraph \{\n"
		for x in elements.keys do
			var xstr = x.to_s.escape_to_dot
			f.write "\"{xstr}\";\n"
			var xe = self.elements[x]
			for y in xe.dtos do
				var ystr = y.to_s.escape_to_dot
				if self.has_edge(y,x) then
					f.write "\"{xstr}\" -> \"{ystr}\"[dir=both];\n"
				else
					f.write "\"{xstr}\" -> \"{ystr}\";\n"
				end
			end
		end
		f.write "\}\n"
	end

	# Display the POSet in a graphical windows.
	# Graphviz with a working -Txlib is expected.
	#
	# See `write_dot` for details.
	fun show_dot
	do
		var f = new OProcess("dot", "-Txlib")
		f.write "\}\n"
		write_dot(f)
		f.close
		f.wait
	end

	# Compare two elements in an arbitrary total order.
	#
	# This function is mainly used to sort elements of the set in an coherent way.
	#
	# ~~~~
	# var pos = new POSet[String]
	# pos.add_chain(["A", "B", "C", "D", "E"])
	# pos.add_chain(["A", "X", "C", "Y", "E"])
	# var a = ["X", "C", "E", "A", "D"]
	# pos.sort(a)
	# assert a == ["E", "D", "C", "X", "A"]
	# ~~~~
	#
	# POSet are not necessarily total orders because some distinct elements may be incomparable (neither greater or smaller).
	# Therefore this method relies on arbitrary linear extension.
	# This linear extension is a lawful total order (transitive, anti-symmetric, reflexive, and total), so can be used to compare the elements.
	#
	# The abstract behavior of the method is thus the following:
	#
	# ~~~~nitish
	# if a == b then return 0
	# if has_edge(b, a) then return -1
	# if has_edge(a, b) then return 1
	# return -1 or 1 # according to the linear extension.
	# ~~~~
	#
	# Note that the linear extension is stable, unless a new node or a new edge is added.
	redef fun compare(a, b: E): Int
	do
		var ae = self.elements[a]
		var be = self.elements[b]
		var res = ae.tos.length <=> be.tos.length
		if res != 0 then return res
		return elements[a].count <=> elements[b].count
	end

	# Filter elements to return only the smallest ones
	#
	# ~~~
	# var s = new POSet[String]
	# s.add_edge("B", "A")
	# s.add_edge("C", "A")
	# s.add_edge("D", "B")
	# s.add_edge("D", "C")
	# assert s.select_smallest(["A", "B"]) == ["B"]
	# assert s.select_smallest(["A", "B", "C"]) == ["B", "C"]
	# assert s.select_smallest(["B", "C", "D"]) == ["D"]
	# ~~~
	fun select_smallest(elements: Collection[E]): Array[E]
	do
		var res = new Array[E]
		for e in elements do
			for f in elements do
				if e == f then continue
				if has_edge(f, e) then continue label
			end
			res.add(e)
		end label
		return res
	end

	# Filter elements to return only the greatest ones
	#
	# ~~~
	# var s = new POSet[String]
	# s.add_edge("B", "A")
	# s.add_edge("C", "A")
	# s.add_edge("D", "B")
	# s.add_edge("D", "C")
	# assert s.select_greatest(["A", "B"]) == ["A"]
	# assert s.select_greatest(["A", "B", "C"]) == ["A"]
	# assert s.select_greatest(["B", "C", "D"]) == ["B", "C"]
	# ~~~
	fun select_greatest(elements: Collection[E]): Array[E]
	do
		var res = new Array[E]
		for e in elements do
			for f in elements do
				if e == f then continue
				if has_edge(e, f) then continue label
			end
			res.add(e)
		end label
		return res
	end

	# Sort a sorted array of poset elements using linearization order
	# ~~~~
	# var pos = new POSet[String]
	# pos.add_chain(["A", "B", "C", "D", "E"])
	# pos.add_chain(["A", "X", "C", "Y", "E"])
	# var a = pos.linearize(["X", "C", "E", "A", "D"])
	# assert a == ["E", "D", "C", "X", "A"]
	# ~~~~
	fun linearize(elements: Collection[E]): Array[E] do
		var lin = elements.to_a
		sort(lin)
		return lin
	end
end

# View of an objet in a poset
# This class is a helper to handle specific queries on a same object
#
# For instance, one common usage is to add a specific attribute for each poset a class belong.
#
# ~~~nitish
# class Thing
#     var in_some_relation: POSetElement[Thing]
#     var in_other_relation: POSetElement[Thing]
# end
# var t: Thing
# # ...
# t.in_some_relation.greaters
# ~~~
class POSetElement[E: Object]
	# The poset self belong to
	var poset: POSet[E]

	# The real object behind the view
	var element: E

	private var tos = new HashSet[E]
	private var froms = new HashSet[E]
	private var dtos = new HashSet[E]
	private var dfroms = new HashSet[E]

	# The rank of the
	# This attribute is used to force a total order for POSet#compare
	private var count: Int

	# Return the set of all elements `t` that have an edge from `element` to `t`.
	# Since the POSet is reflexive, element is included in the set.
	#
	# ~~~~
	# var pos = new POSet[String]
	# pos.add_chain(["A", "B", "C", "D"])
	# assert pos["B"].greaters.has_exactly(["B", "C", "D"])
	# ~~~~
	fun greaters: Collection[E]
	do
		return self.tos
	end

	# Return the set of all elements `t` that have a direct edge from `element` to `t`.
	#
	# ~~~~
	# var pos = new POSet[String]
	# pos.add_chain(["A", "B", "C", "D"])
	# assert pos["B"].direct_greaters.has_exactly(["C"])
	# ~~~~
	fun direct_greaters: Collection[E]
	do
		return self.dtos
	end

	# Return the set of all elements `f` that have an edge from `f` to `element`.
	# Since the POSet is reflexive, element is included in the set.
	#
	# ~~~~
	# var pos = new POSet[String]
	# pos.add_chain(["A", "B", "C", "D"])
	# assert pos["C"].smallers.has_exactly(["A", "B", "C"])
	# ~~~~
	fun smallers: Collection[E]
	do
		return self.froms
	end

	# Return the set of all elements `f` that have an edge from `f` to `element`.
	#
	# ~~~~
	# var pos = new POSet[String]
	# pos.add_chain(["A", "B", "C", "D"])
	# assert pos["C"].direct_smallers.has_exactly(["B"])
	# ~~~~
	fun direct_smallers: Collection[E]
	do
		return self.dfroms
	end

	# Is there an edge from `element` to `t`?
	#
	# ~~~~
	# var pos = new POSet[String]
	# pos.add_chain(["A", "B", "C", "D"])
	# assert     pos["B"] <= "D"
	# assert     pos["B"] <= "C"
	# assert     pos["B"] <= "B"
	# assert not pos["B"] <= "A"
	# ~~~~
	fun <=(t: E): Bool
	do
		return self.tos.has(t)
	end

	# Is `t != element` and is there an edge from `element` to `t`?
	#
	# ~~~~
	# var pos = new POSet[String]
	# pos.add_chain(["A", "B", "C", "D"])
	# assert     pos["B"] < "D"
	# assert     pos["B"] < "C"
	# assert not pos["B"] < "B"
	# assert not pos["B"] < "A"
	# ~~~~
	fun <(t: E): Bool
	do
		return t != self.element and self.tos.has(t)
	end

	# The length of the shortest path to the root of the poset hierarchy
	#
	# ~~~~
	# var pos = new POSet[String]
	# pos.add_chain(["A", "B", "C", "D"])
	# assert pos["A"].depth == 3
	# assert pos["D"].depth == 0
	# ~~~~
	fun depth: Int do
		if direct_greaters.is_empty then
			return 0
		end
		var min = -1
		for p in direct_greaters do
			var d = poset[p].depth + 1
			if min == -1 or d < min then
				min = d
			end
		end
		return min

	end
end<|MERGE_RESOLUTION|>--- conflicted
+++ resolved
@@ -101,7 +101,6 @@
 	# Return a view of `e` in the poset.
 	# This allows to view the elements in their relation with others elements.
 	#
-<<<<<<< HEAD
 	#     var poset = new POSet[String]
 	#     poset.add_chain(["A", "B", "D"])
 	#     poset.add_chain(["A", "C", "D"])
@@ -109,16 +108,6 @@
 	#     assert a.direct_greaters.has_exactly(["B", "C"])
 	#     assert a.greaters.has_exactly(["A", "B", "C", "D"])
 	#     assert a.direct_smallers.is_empty
-=======
-	# ~~~nitish
-	# var poset: POSet[Something] # ...
-	# for x in poset do
-	#     for y in poset[x].direct_greaters do
-	#         print "{x} -> {y}"
-	#     end
-	# end
-	# ~~~
->>>>>>> 3963d712
 	#
 	# REQUIRE: has(e)
 	fun [](e: E): POSetElement[E]
