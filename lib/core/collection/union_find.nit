--- conflicted
+++ resolved
@@ -13,11 +13,7 @@
 
 import hash_collection
 
-<<<<<<< HEAD
-# Data structure to keeps track of elements partitioned into disjoint subsets
-=======
 # Data structure to keep track of elements partitioned into disjoint subsets
->>>>>>> 63ca7dcf
 #
 #     var s = new DisjointSet[Int]
 #     s.add(1)
