# This file is part of NIT ( http://www.nitlanguage.org ).
#
# Copyright 2014 Johan Kayser <kayser.johan@gmail.com>
#
# Licensed under the Apache License, Version 2.0 (the "License");
# you may not use this file except in compliance with the License.
# You may obtain a copy of the License at
#
#     http://www.apache.org/licenses/LICENSE-2.0
#
# Unless required by applicable law or agreed to in writing, software
# distributed under the License is distributed on an "AS IS" BASIS,
# WITHOUT WARRANTIES OR CONDITIONS OF ANY KIND, either express or implied.
# See the License for the specific language governing permissions and
# limitations under the License.
#
# Targets the PNaCl platform
#
# To use this module and compile for PNaCl, you must install the
# NaCl SDK (This file is based on Pepper 33).
# If NACL_SDK_ROOT is not set in your PATH, you have to work in
# 'nacl_sdk/pepper_your_pepper_version/getting_started/your_project_folder'.
#
# Provides PNaCl support for Nit.
module pnacl is platform

<<<<<<< HEAD
in "C Header" `{
=======
import standard
intrude import standard::stream

`{
	#include <unistd.h>
	#include <stddef.h>
	#include <stdio.h>
	#include <string.h>
	#include <stdlib.h>
	#include <pthread.h>
>>>>>>> 95fb2eb7
	#include "ppapi/c/pp_errors.h"
	#include "ppapi/c/ppp.h"
	#include "ppapi/c/ppp_instance.h"
	#include "ppapi/c/pp_bool.h"
	#include "ppapi/c/ppb_var.h"
	#include "ppapi/c/ppb_messaging.h"
	#include "ppapi/c/ppp_messaging.h"
	#include "ppapi/c/ppb_var_dictionary.h"
	#include "ppapi/c/ppb_var_array.h"
`}

`{
	#include <unistd.h>
	#include <stddef.h>
	#include <stdio.h>
	#include <string.h>
	#include <stdlib.h>
	#include <pthread.h>

	#define MAX_DICTIONARY_QUEUE_SIZE 200
	#define MAX_MESSAGE_QUEUE_SIZE 10

	extern int nit_main(int, char**);

	/* A working thread for Nit. */
	static pthread_t g_nit_thread;

	/* Mutex that guards the queues. */
	static pthread_mutex_t g_dictionary_queue_mutex;
	static pthread_mutex_t g_message_queue_mutex;

	/* Condition variables that are signalled when the queues are not empty. */
	static pthread_cond_t g_dictionary_queue_not_empty_cond;
	static pthread_cond_t g_message_queue_not_empty_cond;

	/** Circular queues of dictionaries and messages from JavaScript to be handled.
	 *
	 * If g_queue_start < g_queue_end:
	 *   all elements in the range [g_queue_start, g_queue_end) are valid.
	 * If g_queue_start > g_queue_end:
	 *   all elements in the ranges [0, g_queue_end) and
	 *   [g_queue_start, MAX_QUEUE_SIZE) are valid.
	 * If g_queue_start == g_queue_end, and g_queue_size > 0:
	 *   all elements in the g_queue are valid.
	 * If g_queue_start == g_queue_end, and g_queue_size == 0:
	 *   No elements are valid. */
	static struct PP_Var g_dictionary_queue[MAX_DICTIONARY_QUEUE_SIZE];
	static char* g_message_queue[MAX_MESSAGE_QUEUE_SIZE];

	/* The index of the head of the queues. */
	static int g_dictionary_queue_start = 0;
	static int g_message_queue_start = 0;

	/* The index of the tail of the queues, non-inclusive. */
	static int g_dictionary_queue_end = 0;
	static int g_message_queue_end = 0;

	/* The size of the queues. */
	static int g_dictionary_queue_size = 0;
	static int g_message_queue_size = 0;

	/* PNaCl interfaces. */
	const PPB_Messaging* g_varMessagingInterface;
	const PPB_Var* g_varInterface;
	const PPB_VarDictionary* g_varDictionaryInterface;
	const PPB_VarArray* g_varArrayInterface;

	PP_Instance g_instance;
	PnaclApp app;

	/* A wrapper to launch the Nit main on a new thread. */
	void* WrapperNitMain(void* arg) {
		nit_main(0, NULL);
		return NULL;
	}

	/** Return whether the queues are empty.
	 *
	 * NOTE: this function assumes g_queue_mutex lock is held.
	 * @return non-zero if the queue is empty. */
	static int IsDictionaryQueueEmpty() { return g_dictionary_queue_size == 0; }
	static int IsMessageQueueEmpty() { return g_message_queue_size == 0; }

	/** Return whether the queues are full.
	 *
	 * NOTE: this function assumes g_queue_mutex lock is held.
	 * @return non-zero if the queue is full. */
	static int IsDictionaryQueueFull() { return g_dictionary_queue_size == MAX_DICTIONARY_QUEUE_SIZE; }
	static int IsMessageQueueFull() { return g_message_queue_size == MAX_MESSAGE_QUEUE_SIZE; }

	/* Initialize the queues. */
	void InitializeQueues() {
	    pthread_mutex_init(&g_dictionary_queue_mutex, NULL);
	    pthread_cond_init(&g_dictionary_queue_not_empty_cond, NULL);
	    pthread_mutex_init(&g_message_queue_mutex, NULL);
	    pthread_cond_init(&g_message_queue_not_empty_cond, NULL);
	}

	/** Enqueue a dictionary (i.e. add to the end)
	 *
	 * If the queue is full, the dictionary will be dropped.
	 *
	 * NOTE: this function assumes g_dictionary_queue_mutex is _NOT_ held.
	 * @param[in] dictionary, the dictionary to enqueue.
	 * @return non-zero if the dictionary was added to the queue. */
	int EnqueueDictionary(struct PP_Var dictionary) {
	    pthread_mutex_lock(&g_dictionary_queue_mutex);

	  /* We shouldn't block the main thread waiting for the queue to not be full,
	   * so just drop the dictionary. */
	    if (IsDictionaryQueueFull()) {
	        pthread_mutex_unlock(&g_dictionary_queue_mutex);
	        return 0;
	    }

	    g_dictionary_queue[g_dictionary_queue_end] = dictionary;
	    g_dictionary_queue_end = (g_dictionary_queue_end + 1) % MAX_DICTIONARY_QUEUE_SIZE;
	    g_dictionary_queue_size++;

	    pthread_cond_signal(&g_dictionary_queue_not_empty_cond);

	    pthread_mutex_unlock(&g_dictionary_queue_mutex);

	    return 1;
	}

	/** Enqueue a message (i.e. add to the end)
	 *
	 * If the queue is full, the message will be dropped.
	 *
	 * NOTE: this function assumes g_message_queue_mutex is _NOT_ held.
	 * @param[in] message The message to enqueue.
	 * @return non-zero if the message was added to the queue. */
	int EnqueueMessage(char* message) {
	    pthread_mutex_lock(&g_message_queue_mutex);

	  /* We shouldn't block the main thread waiting for the queue to not be full,
	   * so just drop the message. */
	    if (IsMessageQueueFull()) {
	        pthread_mutex_unlock(&g_message_queue_mutex);
	        return 0;
	    }

	    g_message_queue[g_message_queue_end] = message;
	    g_message_queue_end = (g_message_queue_end + 1) % MAX_MESSAGE_QUEUE_SIZE;
	    g_message_queue_size++;

	    pthread_cond_signal(&g_message_queue_not_empty_cond);

	    pthread_mutex_unlock(&g_message_queue_mutex);

	    return 1;
	}

	/** Dequeue a dictionary and return it.
	 *
	 * This function blocks until a dictionary is available. It should not be called
	 * on the main thread.
	 *
	 * NOTE: this function assumes g_dictionary_queue_mutex is _NOT_ held.
	 * @return The dictionary at the head of the queue. */
	struct PP_Var DequeueDictionary() {
	    struct PP_Var dictionary = g_varDictionaryInterface->Create();

	    pthread_mutex_lock(&g_dictionary_queue_mutex);

	    while (IsDictionaryQueueEmpty()) {
	        pthread_cond_wait(&g_dictionary_queue_not_empty_cond, &g_dictionary_queue_mutex);
	    }

	    dictionary = g_dictionary_queue[g_dictionary_queue_start];
	    g_dictionary_queue_start = (g_dictionary_queue_start + 1) % MAX_DICTIONARY_QUEUE_SIZE;
	    g_dictionary_queue_size--;

	    pthread_mutex_unlock(&g_dictionary_queue_mutex);

	    return dictionary;
	}

	/** Dequeue a message and return it.
	 *
	 * This function blocks until a message is available. It should not be called
	 * on the main thread.
	 *
	 * NOTE: this function assumes g_queue_mutex is _NOT_ held.
	 * @return The message at the head of the queue. */
	char* DequeueMessage() {
	    char* message = NULL;

	    pthread_mutex_lock(&g_message_queue_mutex);

	    while (IsMessageQueueEmpty()) {
	        pthread_cond_wait(&g_message_queue_not_empty_cond, &g_message_queue_mutex);
	    }

	    message = g_message_queue[g_message_queue_start];
	    g_message_queue_start = (g_message_queue_start + 1) % MAX_MESSAGE_QUEUE_SIZE;
	    g_message_queue_size--;

	    pthread_mutex_unlock(&g_message_queue_mutex);

	    return message;
	}

	/* Posts a string message to JS. */
	void PostMessage(char* message) {
	    /* Create PP_Var containing the message body. */
	    struct PP_Var varString = g_varInterface->VarFromUtf8(message, strlen(message));

	    /* Post message to the JavaScript layer. */
	    g_varMessagingInterface->PostMessage(g_instance, varString);
	}

	/* Posts a Dictionary (JS like object) to JS. */
	void PostDictionary(struct PP_Var dictionary) {
	    g_varMessagingInterface->PostMessage(g_instance, dictionary);
	}

	/* Posts a Variable (aka PepperVar) to JS.
	   Should only be used for testing, conventional conversation is made
	   with Strings or Dictionaries. */
	void PostVar(struct PP_Var v) {
	    g_varMessagingInterface->PostMessage(g_instance, v);
	}

	/* char* to PP_Var. */
	static struct PP_Var CStrToVar(const char* str) {
	    if (g_varInterface != NULL) {
	        return g_varInterface->VarFromUtf8(str, strlen(str));
	    }
	    return PP_MakeUndefined();
	}

	static PP_Bool Instance_DidCreate(PP_Instance instance, uint32_t argc, const char* argn[], const char* argv[]) {
	    g_instance = instance;

	    /* Initialization of the queues and creation of the thread for Nit. */
	    InitializeQueues();
	    pthread_create(&g_nit_thread, NULL, &WrapperNitMain, NULL);

	    return PP_TRUE;
	}

	static void Instance_DidDestroy(PP_Instance instance) {
		// TODO
	}

	static void Instance_DidChangeView(PP_Instance pp_instance, PP_Resource view) {
		// TODO
	}

	static void Instance_DidChangeFocus(PP_Instance pp_instance, PP_Bool has_focus) {
		// TODO
	}

	static PP_Bool Instance_HandleDocumentLoad(PP_Instance pp_instance, PP_Resource pp_url_loader) {
	    	// TODO
		return PP_FALSE;
	}

	/* Called when JS sends something, is set to accept Strings or Dictionaries,
	   returns an error if received object is not a String or Dictionary. */
	void Messaging_HandleMessage(PP_Instance instance, struct PP_Var varMessage) {
	    if(varMessage.type == PP_VARTYPE_DICTIONARY) {
		if(!EnqueueDictionary(varMessage)) {
			struct PP_Var errorMessage = CStrToVar("QueueFull : dropped dictionary because the queue was full.");
			g_varMessagingInterface->PostMessage(g_instance, errorMessage);
		}
	    }
	    else if(varMessage.type == PP_VARTYPE_STRING) {
		uint32_t len;
		char* message = (char*)g_varInterface->VarToUtf8(varMessage, &len);
		if(!EnqueueMessage(message)) {
		        struct PP_Var errorMessage = CStrToVar("QueueFull : dropped message because the queue was full.");
			g_varMessagingInterface->PostMessage(g_instance, errorMessage);
		}
	    }
	    else {
		struct PP_Var errorMessage = CStrToVar("TypeError : only accepts JS objects or Strings");
		g_varMessagingInterface->PostMessage(g_instance, errorMessage);
	    }
	}

	/* This function is called by Nit when using check_dictionary,
	returns the dictionary at the head of the queue. */
	void* NitHandleDictionary() {
		struct PP_Var dictionary = DequeueDictionary();
		PnaclApp_handle_dictionary(app, &dictionary);
		return 0;
	}

	/* This function is called By Nit when waiting for a user input. */
	char* NitHandleMessage() {
		return DequeueMessage();
	}

	/* Entry point */
	PP_EXPORT int32_t PPP_InitializeModule(PP_Module module_id, PPB_GetInterface get_browser_interface) {
	    /* Initializing global pointers. */
	    g_varMessagingInterface = (const PPB_Messaging*) get_browser_interface(PPB_MESSAGING_INTERFACE);
	    g_varInterface = (const PPB_Var*) get_browser_interface(PPB_VAR_INTERFACE);
	    g_varDictionaryInterface = (const PPB_VarDictionary*) get_browser_interface(PPB_VAR_DICTIONARY_INTERFACE);
	    g_varArrayInterface = (const PPB_VarArray*) get_browser_interface(PPB_VAR_ARRAY_INTERFACE);
	    return PP_OK;
	}

	PP_EXPORT void PPP_ShutdownModule() {
		// TODO
	}

	PP_EXPORT const void* PPP_GetInterface(const char* interface_name) {
	    if (strcmp(interface_name, PPP_INSTANCE_INTERFACE) == 0)
	    {
		static PPP_Instance instance_interface = {
		    &Instance_DidCreate,
		    &Instance_DidDestroy,
		    &Instance_DidChangeView,
		    &Instance_DidChangeFocus,
		    &Instance_HandleDocumentLoad
		};
		return &instance_interface;
	    }
	    else if (strcmp(interface_name, PPP_MESSAGING_INTERFACE) == 0) {
		static PPP_Messaging messaging_interface = {
			&Messaging_HandleMessage
		};
		return &messaging_interface;
	    }
	    return NULL;
	}

	/* Hack in order to avoid the problem with file. */
	int poll(void *fds, int nfds, int timeout) { return 0; }
`}

# Nit class representing a Pepper C API PP_Var typed as a Dictionary.
extern class PepperDictionary `{ struct PP_Var* `}

	new `{
		struct PP_Var* recv = malloc( sizeof( struct PP_Var ) );
		*recv = g_varDictionaryInterface->Create();
		return recv;
	`}

	# Get fonction using PepperVars.
	#
	# Returns the value that is associated with 'key'.
	# If 'key' is not a String typed PepperVar, or doesn't exist in the Dictionary, an undefined PepperVar is returned.
	fun native_get(key: PepperVar): PepperVar `{
		struct PP_Var* value = malloc( sizeof ( struct PP_Var ) );
		*value = g_varDictionaryInterface->Get(*recv, *key);
		return value;
	`}

	# Returns the value associated with 'key'.
	#
	# 'key' must be a String.
	# If 'key' is not a String or doesn't exist in the Dictionary, 'null' is returned.
	fun [](key: nullable Pepperable): nullable Pepperable
	do
		var native_key = key.to_pepper
		var native_value = native_get(native_key)
		return native_value.to_nit
	end
	
	# Set function using PepperVars. 
	#
	# Sets the value associated with the specified key.
	# 'key' must be a String typed PepperVar.
	# If 'key' hasn't existed in the Dictionary, it is added and associated with 'value'.
	# Otherwise, the previous value is replaced with 'value'.
	# Returns a Boolean indicating whether the operation succeeds.
	fun native_set(key: PepperVar, value: PepperVar): Bool `{
		PP_Bool b;
		b = g_varDictionaryInterface->Set(*recv, *key, *value);
		return b;
	`}

	# Sets the value associated with the specified key.
	#
	# 'key' must be a String.
	# If 'key' hasn't existed in the Dictionary, it is added and associated with 'value'.
	# Otherwise, the previous value is replaced with 'value'.
	# Returns a Boolean indicating whether the operation succeeds.
	fun []=(key: nullable Pepperable, value: nullable Pepperable): Bool
	do
		var native_key = key.to_pepper
		var native_value = value.to_pepper
		return native_set(native_key, native_value)
	end

	# Deletes the specified key and its associated value, if the key exists.
	#
	# Takes a String typed PepperVar.
	fun native_delete(key: PepperVar) `{
		g_varDictionaryInterface->Delete(*recv, *key);
	`}
	
	# Deletes the specified key and its associated value, if the key exists.
	#
	# Takes a String.
	fun delete(key: String) 
	do
		var native_key = key.to_pepper
		native_delete native_key
	end

	# Checks whether a key exists.
	#
	# Takes a String typed PepperVar.
	fun native_has_key(key: PepperVar): Bool `{
		PP_Bool b;
		b = g_varDictionaryInterface->HasKey(*recv, *key);
		return b;
	`}

	# Checks whether a key exists.
        #
	# Takes a String.
	fun has_key(key: String): Bool
	do
		var native_key = key.to_pepper
		return native_has_key(native_key)
	end

	# Gets all the keys in a dictionary.
	#
	# Returns a PepperArray which contains all the keys of the Dictionary. The elements are string vars.
	fun get_keys: PepperArray `{
		struct PP_Var* array = malloc( sizeof( struct PP_Var ) );
		*array = g_varDictionaryInterface->GetKeys(*recv);
		return array;
	`}

	# Use this function to copy a dictionary.
	fun copy: PepperDictionary `{
	        struct PP_Var* varDictionary = malloc( sizeof( struct PP_Var ) );
		*varDictionary = g_varDictionaryInterface->Create();
		*varDictionary = *recv;
		return varDictionary;
	`}
end

# Nit class representing a Pepper C API PP_Var typed as an Array.
extern class PepperArray `{ struct PP_Var* `}

	new `{
		struct PP_Var* recv = malloc( sizeof( struct PP_Var ) );
		*recv = g_varArrayInterface->Create();
		return recv;
	`}

	# Returns the element at the specified position as a PepperVar.
	#
	# If 'index' is larger than or equal to the array length, an undefined PepperVar is returned.
	fun native_get(index: Int): PepperVar `{
		struct PP_Var* value = malloc( sizeof( struct PP_Var ) );
		*value = g_varArrayInterface->Get(*recv, index);
		return value;
	`}

	# Returns the element at the specified position.
	#
	# If 'index' is larger than or equal to the array length, 'null' is returned.
	fun [](index: Int): nullable Pepperable
	do
		var native_value = native_get(index)
		return native_value.to_nit
	end

	# Returns an int containing the length of the PepperArray.
	fun length: Int `{
		int length = g_varArrayInterface->GetLength(*recv);
		return length;
	`}

	# Takes a PepperVar for the 'value' param.
	#
	# Sets the value of an element in the array at indicated index.
	# If 'index' is larger than or equal to the array length, the length is updated to be 'index' + 1.
	# Any position in the array that hasn't been set before is set to undefined, i.e., PepperVar of C type PP_VARTYPE_UNDEFINED.
	# Returns a Boolean indicating whether the operation succeeds.
	fun native_set(index: Int, value: PepperVar): Bool `{
		PP_Bool b;
		b = g_varArrayInterface->Set(*recv, index, *value);
		return b;
	`}

	# Sets the value of an element in the array at indicated index.
	#
	# If 'index' is larger than or equal to the array length, the length is updated to be 'index' + 1.
	# Any position in the array that hasn't been set before is set to undefined, i.e., PepperVar of C type PP_VARTYPE_UNDEFINED.
	# Returns a Boolean indicating whether the operation succeeds.
	fun []=(index: Int, value: nullable Pepperable): Bool
	do
		var native_value = value.to_pepper
		return native_set(index, native_value)
	end

	# Sets the array length.
	#
	# If 'length' is smaller than its current value, the array is truncated to the new length.
	# Any elements that no longer fit are removed and the references to them will be released.
	# If 'length' is larger than its current value, undefined PepperVars are appended to increase the array to the specified length.
	# Returns a Boolean indicating whether the operation succeeds.
	fun length=(length: Int): Bool `{
		PP_Bool b;
		b = g_varArrayInterface->SetLength(*recv, length);
		return b;
	`}
end

# Nit class representing a Pepper C API PP_Var.
extern class PepperVar `{ struct PP_Var* `}

	new `{
		return malloc( sizeof( struct PP_Var ) );
	`}

	# Converts PepperVar to standard types.
	#
	# Actually supports bools, ints, floats, strings. To be used with 'isa'.
	fun to_nit: nullable Pepperable
	do
		if isa_null then return null
		if isa_bool then return as_bool
		if isa_int then return as_int
		if isa_float then return as_float
		if isa_string then return as_string
		if is_undefined then return null

		return null
	end

	private fun isa_null: Bool `{ return recv->type == PP_VARTYPE_NULL; `}
	private fun isa_bool: Bool `{ return recv->type == PP_VARTYPE_BOOL; `}
	private fun isa_int: Bool `{ return recv->type == PP_VARTYPE_INT32; `}
	private fun isa_float: Bool `{ return recv->type == PP_VARTYPE_DOUBLE; `}
	private fun isa_string: Bool `{ return recv->type == PP_VARTYPE_STRING; `}
	private fun is_undefined: Bool `{ return recv->type == PP_VARTYPE_UNDEFINED; `}

	private fun as_bool: Bool `{ return recv->value.as_bool; `}
	private fun as_int: Int `{ return recv->value.as_int; `}
	private fun as_float: Float `{ return recv->value.as_double; `}
	private fun as_string: String import NativeString.to_s_with_length `{
		uint32_t len;
		char* str = (char*)g_varInterface->VarToUtf8(*recv, &len);
		return NativeString_to_s_with_length(str, len);
	`}
end

# Provides a method to convert in PepperVars.
interface Pepperable
	fun to_pepper: PepperVar is abstract
end

redef class Int
	super Pepperable

	# Converts a Int into a PepperVar with Int type.
	redef fun to_pepper `{
		struct PP_Var* var = malloc( sizeof( struct PP_Var ) );
	        *var = PP_MakeInt32(recv);
		return var;
	`}
end

redef class Float
	super Pepperable

	# Converts a Float into a PepperVar with Float type.
	redef fun to_pepper `{
		struct PP_Var* var = malloc( sizeof( struct PP_Var ) );
	        *var = PP_MakeDouble(recv);
		return var;
	`}
end

redef class Bool
	super Pepperable

	# Converts a Bool into a PepperVar with Bool type.
	redef fun to_pepper `{
		struct PP_Var* var = malloc( sizeof( struct PP_Var ) );
	        *var = PP_MakeBool(recv);
		return var;
	`}
end

redef class String
	super Pepperable

	# Converts a String into a PepperVar with String type.
	redef fun to_pepper: PepperVar import String.to_cstring, String.length `{
		char *str = String_to_cstring(recv);
		struct PP_Var* var = malloc( sizeof( struct PP_Var ) );
		*var = g_varInterface->VarFromUtf8(str, String_length(recv));
		return var;
	`}
end

# A stream for PNaCl, redefines basic input and output methods.
class PnaclStream
	super PollableIStream
	super OStream
	super BufferedIStream

	init do prepare_buffer(10)

	redef var end_reached: Bool = false

	redef fun eof do return end_reached

	# Redefintion of 'write' to send messages to the browser.
	redef fun write(s: Text) do app.post_message s.to_s

	redef fun is_writable: Bool do return true

	# Checks if there is a message in the queue, and if so the message is handled automatically.
	fun check_message: NativeString `{
		return NitHandleMessage();
	`}

	# fill_buffer now checks for a message in the message queue which is filled by user inputs.
	redef fun fill_buffer
	do
		_buffer.clear
		_buffer_pos = 0
		_buffer.append check_message.to_s
	end
end

# For a PNaCl app, Sys uses PnaclStreams.
redef class Sys
	fun pnacl_stdstr: PnaclStream do return once new PnaclStream

	# NaCl input.
	redef fun stdin do return pnacl_stdstr

	# NaCl output.
	redef fun stdout do return pnacl_stdstr

	# NaCl output for errors.
	redef fun stderr do return pnacl_stdstr
end

# Class that provides the tools to interact with PNaCl.
class PnaclApp

	# Sets everything up to work, need to be called at first.
	fun initialize import PnaclApp.handle_message, PnaclApp.handle_dictionary, NativeString.to_s_with_length `{
		app = recv;
	`}

	# Posts a message to JS.
	fun post_message(message: String) import String.to_cstring `{
		char* str = String_to_cstring(message);
		PostMessage(str);
	`}

	# Posts a dictionary to JS.
	fun post_dictionary(dictionary: PepperDictionary) `{
		PostDictionary(*dictionary);
	`}

	# Posts a PepperVar to JS.
	#
	# Should be used for testing, not recommanded for conventional conversation.
	private fun post_var(v: PepperVar) `{
		PostVar(*v);
	`}

	# Is called when a message is received from JS.
	#
	# Is set to be redefined in your application to handle like you want.
	fun handle_message(message: String)
	do
		# To be Implemented by user.
	end

	# Is called when a Dictionary is received from JS.
	#
	# Is set to be redefined in your application to handle like you want.
	# The dictionary is freed after this method returns.
	fun handle_dictionary(dictionary: PepperDictionary)
	do
		# To be Implemented by user.
	end

	# Checks if there is a dictionary in the queue, and if so the dictionary is handled automatically.
	fun check_dictionary `{
		NitHandleDictionary();
	`}

	# Infinite loop on check_dictionary
	fun run
	do
		loop
			check_dictionary
		end
	end
end

# Creates a new thread for Nit.
#
# This function launches the Nit main on a new thread.
# Its purpose is to allow Nit to be still operational after an exit when needed,
# because reloading the page may not be an option.
#
# Should only be used within the 'exit' before stopping the current thread
# when the Nit execution causes a crash.
#
# REQUIRE: g_nit_thread and WrapperNitMain are set.
fun create_thread `{
	pthread_create(&g_nit_thread, NULL, &WrapperNitMain, NULL);
`}

# Calls 'pthread_exit on current thread.
fun exit_thread(exit_value: Int) `{
	pthread_exit((void*) exit_value);
`}

# Redef of exit in order to avoid the module to crash by terminating only the Nit thread.
redef fun exit(exit_value: Int)
do
	var dictionary = new PepperDictionary
	dictionary["exit"] = exit_value
	app.post_dictionary dictionary
	exit_thread exit_value
end

fun app: PnaclApp do return once new PnaclApp<|MERGE_RESOLUTION|>--- conflicted
+++ resolved
@@ -24,20 +24,10 @@
 # Provides PNaCl support for Nit.
 module pnacl is platform
 
-<<<<<<< HEAD
-in "C Header" `{
-=======
 import standard
 intrude import standard::stream
 
-`{
-	#include <unistd.h>
-	#include <stddef.h>
-	#include <stdio.h>
-	#include <string.h>
-	#include <stdlib.h>
-	#include <pthread.h>
->>>>>>> 95fb2eb7
+in "C Header" `{
 	#include "ppapi/c/pp_errors.h"
 	#include "ppapi/c/ppp.h"
 	#include "ppapi/c/ppp_instance.h"
